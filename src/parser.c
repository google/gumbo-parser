// Copyright 2010 Google Inc. All Rights Reserved.
//
// Licensed under the Apache License, Version 2.0 (the "License");
// you may not use this file except in compliance with the License.
// You may obtain a copy of the License at
//
//     http://www.apache.org/licenses/LICENSE-2.0
//
// Unless required by applicable law or agreed to in writing, software
// distributed under the License is distributed on an "AS IS" BASIS,
// WITHOUT WARRANTIES OR CONDITIONS OF ANY KIND, either express or implied.
// See the License for the specific language governing permissions and
// limitations under the License.
//
// Author: jdtang@google.com (Jonathan Tang)

#include <assert.h>
#include <ctype.h>
#include <stdarg.h>
#include <stdlib.h>
#include <string.h>
#include <strings.h>

#include "attribute.h"
#include "error.h"
#include "gumbo.h"
#include "insertion_mode.h"
#include "parser.h"
#include "tokenizer.h"
#include "tokenizer_states.h"
#include "utf8.h"
#include "util.h"
#include "vector.h"

#define AVOID_UNUSED_VARIABLE_WARNING(i) (void)(i)

#define GUMBO_STRING(literal) \
  { literal, sizeof(literal) - 1 }
#define TERMINATOR \
  { "", 0 }

typedef char gumbo_tagset[GUMBO_TAG_LAST];
#define TAG(tag) [GUMBO_TAG_##tag] = (1 << GUMBO_NAMESPACE_HTML)
#define TAG_SVG(tag) [GUMBO_TAG_##tag] = (1 << GUMBO_NAMESPACE_SVG)
#define TAG_MATHML(tag) [GUMBO_TAG_##tag] = (1 << GUMBO_NAMESPACE_MATHML)

#define TAGSET_INCLUDES(tagset, namespace, tag) \
  (tag < GUMBO_TAG_LAST && tagset[(int) tag] == (1 << (int) namespace))

// selected forward declarations as it is getting hard to find
// an appropriate order
static bool node_html_tag_is(const GumboNode*, GumboTag);
static GumboInsertionMode get_current_template_insertion_mode(
    const GumboParser*);
static bool handle_in_template(GumboParser*, GumboToken*);
static void destroy_node(GumboParser*, GumboNode*);

static void* malloc_wrapper(void* unused, size_t size) { return malloc(size); }

static void free_wrapper(void* unused, void* ptr) { free(ptr); }

const GumboOptions kGumboDefaultOptions = {&malloc_wrapper, &free_wrapper, NULL,
    8, false, -1, GUMBO_TAG_LAST, GUMBO_NAMESPACE_HTML};

static const GumboStringPiece kDoctypeHtml = GUMBO_STRING("html");
static const GumboStringPiece kPublicIdHtml4_0 =
    GUMBO_STRING("-//W3C//DTD HTML 4.0//EN");
static const GumboStringPiece kPublicIdHtml4_01 =
    GUMBO_STRING("-//W3C//DTD HTML 4.01//EN");
static const GumboStringPiece kPublicIdXhtml1_0 =
    GUMBO_STRING("-//W3C//DTD XHTML 1.0 Strict//EN");
static const GumboStringPiece kPublicIdXhtml1_1 =
    GUMBO_STRING("-//W3C//DTD XHTML 1.1//EN");
static const GumboStringPiece kSystemIdRecHtml4_0 =
    GUMBO_STRING("http://www.w3.org/TR/REC-html40/strict.dtd");
static const GumboStringPiece kSystemIdHtml4 =
    GUMBO_STRING("http://www.w3.org/TR/html4/strict.dtd");
static const GumboStringPiece kSystemIdXhtmlStrict1_1 =
    GUMBO_STRING("http://www.w3.org/TR/xhtml1/DTD/xhtml1-strict.dtd");
static const GumboStringPiece kSystemIdXhtml1_1 =
    GUMBO_STRING("http://www.w3.org/TR/xhtml11/DTD/xhtml11.dtd");
static const GumboStringPiece kSystemIdLegacyCompat =
    GUMBO_STRING("about:legacy-compat");

// The doctype arrays have an explicit terminator because we want to pass them
// to a helper function, and passing them as a pointer discards sizeof
// information.  The SVG arrays are used only by one-off functions, and so loops
// over them use sizeof directly instead of a terminator.

static const GumboStringPiece kQuirksModePublicIdPrefixes[] = {
    GUMBO_STRING("+//Silmaril//dtd html Pro v0r11 19970101//"),
    GUMBO_STRING("-//AdvaSoft Ltd//DTD HTML 3.0 asWedit + extensions//"),
    GUMBO_STRING("-//AS//DTD HTML 3.0 asWedit + extensions//"),
    GUMBO_STRING("-//IETF//DTD HTML 2.0 Level 1//"),
    GUMBO_STRING("-//IETF//DTD HTML 2.0 Level 2//"),
    GUMBO_STRING("-//IETF//DTD HTML 2.0 Strict Level 1//"),
    GUMBO_STRING("-//IETF//DTD HTML 2.0 Strict Level 2//"),
    GUMBO_STRING("-//IETF//DTD HTML 2.0 Strict//"),
    GUMBO_STRING("-//IETF//DTD HTML 2.0//"),
    GUMBO_STRING("-//IETF//DTD HTML 2.1E//"),
    GUMBO_STRING("-//IETF//DTD HTML 3.0//"),
    GUMBO_STRING("-//IETF//DTD HTML 3.2 Final//"),
    GUMBO_STRING("-//IETF//DTD HTML 3.2//"),
    GUMBO_STRING("-//IETF//DTD HTML 3//"),
    GUMBO_STRING("-//IETF//DTD HTML Level 0//"),
    GUMBO_STRING("-//IETF//DTD HTML Level 1//"),
    GUMBO_STRING("-//IETF//DTD HTML Level 2//"),
    GUMBO_STRING("-//IETF//DTD HTML Level 3//"),
    GUMBO_STRING("-//IETF//DTD HTML Strict Level 0//"),
    GUMBO_STRING("-//IETF//DTD HTML Strict Level 1//"),
    GUMBO_STRING("-//IETF//DTD HTML Strict Level 2//"),
    GUMBO_STRING("-//IETF//DTD HTML Strict Level 3//"),
    GUMBO_STRING("-//IETF//DTD HTML Strict//"),
    GUMBO_STRING("-//IETF//DTD HTML//"),
    GUMBO_STRING("-//Metrius//DTD Metrius Presentational//"),
    GUMBO_STRING("-//Microsoft//DTD Internet Explorer 2.0 HTML Strict//"),
    GUMBO_STRING("-//Microsoft//DTD Internet Explorer 2.0 HTML//"),
    GUMBO_STRING("-//Microsoft//DTD Internet Explorer 2.0 Tables//"),
    GUMBO_STRING("-//Microsoft//DTD Internet Explorer 3.0 HTML Strict//"),
    GUMBO_STRING("-//Microsoft//DTD Internet Explorer 3.0 HTML//"),
    GUMBO_STRING("-//Microsoft//DTD Internet Explorer 3.0 Tables//"),
    GUMBO_STRING("-//Netscape Comm. Corp.//DTD HTML//"),
    GUMBO_STRING("-//Netscape Comm. Corp.//DTD Strict HTML//"),
    GUMBO_STRING("-//O'Reilly and Associates//DTD HTML 2.0//"),
    GUMBO_STRING("-//O'Reilly and Associates//DTD HTML Extended 1.0//"),
    GUMBO_STRING("-//O'Reilly and Associates//DTD HTML Extended Relaxed 1.0//"),
    GUMBO_STRING(
        "-//SoftQuad Software//DTD HoTMetaL PRO 6.0::19990601::)"
        "extensions to HTML 4.0//"),
    GUMBO_STRING(
        "-//SoftQuad//DTD HoTMetaL PRO 4.0::19971010::"
        "extensions to HTML 4.0//"),
    GUMBO_STRING("-//Spyglass//DTD HTML 2.0 Extended//"),
    GUMBO_STRING("-//SQ//DTD HTML 2.0 HoTMetaL + extensions//"),
    GUMBO_STRING("-//Sun Microsystems Corp.//DTD HotJava HTML//"),
    GUMBO_STRING("-//Sun Microsystems Corp.//DTD HotJava Strict HTML//"),
    GUMBO_STRING("-//W3C//DTD HTML 3 1995-03-24//"),
    GUMBO_STRING("-//W3C//DTD HTML 3.2 Draft//"),
    GUMBO_STRING("-//W3C//DTD HTML 3.2 Final//"),
    GUMBO_STRING("-//W3C//DTD HTML 3.2//"),
    GUMBO_STRING("-//W3C//DTD HTML 3.2S Draft//"),
    GUMBO_STRING("-//W3C//DTD HTML 4.0 Frameset//"),
    GUMBO_STRING("-//W3C//DTD HTML 4.0 Transitional//"),
    GUMBO_STRING("-//W3C//DTD HTML Experimental 19960712//"),
    GUMBO_STRING("-//W3C//DTD HTML Experimental 970421//"),
    GUMBO_STRING("-//W3C//DTD W3 HTML//"),
    GUMBO_STRING("-//W3O//DTD W3 HTML 3.0//"),
    GUMBO_STRING("-//WebTechs//DTD Mozilla HTML 2.0//"),
    GUMBO_STRING("-//WebTechs//DTD Mozilla HTML//"), TERMINATOR};

static const GumboStringPiece kQuirksModePublicIdExactMatches[] = {
    GUMBO_STRING("-//W3O//DTD W3 HTML Strict 3.0//EN//"),
    GUMBO_STRING("-/W3C/DTD HTML 4.0 Transitional/EN"), GUMBO_STRING("HTML"),
    TERMINATOR};

static const GumboStringPiece kQuirksModeSystemIdExactMatches[] = {
    GUMBO_STRING("http://www.ibm.com/data/dtd/v11/ibmxhtml1-transitional.dtd"),
    TERMINATOR};

static const GumboStringPiece kLimitedQuirksPublicIdPrefixes[] = {
    GUMBO_STRING("-//W3C//DTD XHTML 1.0 Frameset//"),
    GUMBO_STRING("-//W3C//DTD XHTML 1.0 Transitional//"), TERMINATOR};

static const GumboStringPiece kLimitedQuirksRequiresSystemIdPublicIdPrefixes[] =
    {GUMBO_STRING("-//W3C//DTD HTML 4.01 Frameset//"),
        GUMBO_STRING("-//W3C//DTD HTML 4.01 Transitional//"), TERMINATOR};

// Indexed by GumboNamespaceEnum; keep in sync with that.
static const char* kLegalXmlns[] = {"http://www.w3.org/1999/xhtml",
    "http://www.w3.org/2000/svg", "http://www.w3.org/1998/Math/MathML"};

typedef struct _ReplacementEntry {
  const GumboStringPiece from;
  const GumboStringPiece to;
} ReplacementEntry;

#define REPLACEMENT_ENTRY(from, to) \
  { GUMBO_STRING(from), GUMBO_STRING(to) }

// Static data for SVG attribute replacements.
// https://html.spec.whatwg.org/multipage/syntax.html#creating-and-inserting-nodes
static const ReplacementEntry kSvgAttributeReplacements[] = {
    REPLACEMENT_ENTRY("attributename", "attributeName"),
    REPLACEMENT_ENTRY("attributetype", "attributeType"),
    REPLACEMENT_ENTRY("basefrequency", "baseFrequency"),
    REPLACEMENT_ENTRY("baseprofile", "baseProfile"),
    REPLACEMENT_ENTRY("calcmode", "calcMode"),
    REPLACEMENT_ENTRY("clippathunits", "clipPathUnits"),
    // REPLACEMENT_ENTRY("contentscripttype", "contentScriptType"),
    // REPLACEMENT_ENTRY("contentstyletype", "contentStyleType"),
    REPLACEMENT_ENTRY("diffuseconstant", "diffuseConstant"),
    REPLACEMENT_ENTRY("edgemode", "edgeMode"),
    // REPLACEMENT_ENTRY("externalresourcesrequired",
    // "externalResourcesRequired"),
    // REPLACEMENT_ENTRY("filterres", "filterRes"),
    REPLACEMENT_ENTRY("filterunits", "filterUnits"),
    REPLACEMENT_ENTRY("glyphref", "glyphRef"),
    REPLACEMENT_ENTRY("gradienttransform", "gradientTransform"),
    REPLACEMENT_ENTRY("gradientunits", "gradientUnits"),
    REPLACEMENT_ENTRY("kernelmatrix", "kernelMatrix"),
    REPLACEMENT_ENTRY("kernelunitlength", "kernelUnitLength"),
    REPLACEMENT_ENTRY("keypoints", "keyPoints"),
    REPLACEMENT_ENTRY("keysplines", "keySplines"),
    REPLACEMENT_ENTRY("keytimes", "keyTimes"),
    REPLACEMENT_ENTRY("lengthadjust", "lengthAdjust"),
    REPLACEMENT_ENTRY("limitingconeangle", "limitingConeAngle"),
    REPLACEMENT_ENTRY("markerheight", "markerHeight"),
    REPLACEMENT_ENTRY("markerunits", "markerUnits"),
    REPLACEMENT_ENTRY("markerwidth", "markerWidth"),
    REPLACEMENT_ENTRY("maskcontentunits", "maskContentUnits"),
    REPLACEMENT_ENTRY("maskunits", "maskUnits"),
    REPLACEMENT_ENTRY("numoctaves", "numOctaves"),
    REPLACEMENT_ENTRY("pathlength", "pathLength"),
    REPLACEMENT_ENTRY("patterncontentunits", "patternContentUnits"),
    REPLACEMENT_ENTRY("patterntransform", "patternTransform"),
    REPLACEMENT_ENTRY("patternunits", "patternUnits"),
    REPLACEMENT_ENTRY("pointsatx", "pointsAtX"),
    REPLACEMENT_ENTRY("pointsaty", "pointsAtY"),
    REPLACEMENT_ENTRY("pointsatz", "pointsAtZ"),
    REPLACEMENT_ENTRY("preservealpha", "preserveAlpha"),
    REPLACEMENT_ENTRY("preserveaspectratio", "preserveAspectRatio"),
    REPLACEMENT_ENTRY("primitiveunits", "primitiveUnits"),
    REPLACEMENT_ENTRY("refx", "refX"), REPLACEMENT_ENTRY("refy", "refY"),
    REPLACEMENT_ENTRY("repeatcount", "repeatCount"),
    REPLACEMENT_ENTRY("repeatdur", "repeatDur"),
    REPLACEMENT_ENTRY("requiredextensions", "requiredExtensions"),
    REPLACEMENT_ENTRY("requiredfeatures", "requiredFeatures"),
    REPLACEMENT_ENTRY("specularconstant", "specularConstant"),
    REPLACEMENT_ENTRY("specularexponent", "specularExponent"),
    REPLACEMENT_ENTRY("spreadmethod", "spreadMethod"),
    REPLACEMENT_ENTRY("startoffset", "startOffset"),
    REPLACEMENT_ENTRY("stddeviation", "stdDeviation"),
    REPLACEMENT_ENTRY("stitchtiles", "stitchTiles"),
    REPLACEMENT_ENTRY("surfacescale", "surfaceScale"),
    REPLACEMENT_ENTRY("systemlanguage", "systemLanguage"),
    REPLACEMENT_ENTRY("tablevalues", "tableValues"),
    REPLACEMENT_ENTRY("targetx", "targetX"),
    REPLACEMENT_ENTRY("targety", "targetY"),
    REPLACEMENT_ENTRY("textlength", "textLength"),
    REPLACEMENT_ENTRY("viewbox", "viewBox"),
    REPLACEMENT_ENTRY("viewtarget", "viewTarget"),
    REPLACEMENT_ENTRY("xchannelselector", "xChannelSelector"),
    REPLACEMENT_ENTRY("ychannelselector", "yChannelSelector"),
    REPLACEMENT_ENTRY("zoomandpan", "zoomAndPan"),
};

static const ReplacementEntry kSvgTagReplacements[] = {
    REPLACEMENT_ENTRY("altglyph", "altGlyph"),
    REPLACEMENT_ENTRY("altglyphdef", "altGlyphDef"),
    REPLACEMENT_ENTRY("altglyphitem", "altGlyphItem"),
    REPLACEMENT_ENTRY("animatecolor", "animateColor"),
    REPLACEMENT_ENTRY("animatemotion", "animateMotion"),
    REPLACEMENT_ENTRY("animatetransform", "animateTransform"),
    REPLACEMENT_ENTRY("clippath", "clipPath"),
    REPLACEMENT_ENTRY("feblend", "feBlend"),
    REPLACEMENT_ENTRY("fecolormatrix", "feColorMatrix"),
    REPLACEMENT_ENTRY("fecomponenttransfer", "feComponentTransfer"),
    REPLACEMENT_ENTRY("fecomposite", "feComposite"),
    REPLACEMENT_ENTRY("feconvolvematrix", "feConvolveMatrix"),
    REPLACEMENT_ENTRY("fediffuselighting", "feDiffuseLighting"),
    REPLACEMENT_ENTRY("fedisplacementmap", "feDisplacementMap"),
    REPLACEMENT_ENTRY("fedistantlight", "feDistantLight"),
    REPLACEMENT_ENTRY("feflood", "feFlood"),
    REPLACEMENT_ENTRY("fefunca", "feFuncA"),
    REPLACEMENT_ENTRY("fefuncb", "feFuncB"),
    REPLACEMENT_ENTRY("fefuncg", "feFuncG"),
    REPLACEMENT_ENTRY("fefuncr", "feFuncR"),
    REPLACEMENT_ENTRY("fegaussianblur", "feGaussianBlur"),
    REPLACEMENT_ENTRY("feimage", "feImage"),
    REPLACEMENT_ENTRY("femerge", "feMerge"),
    REPLACEMENT_ENTRY("femergenode", "feMergeNode"),
    REPLACEMENT_ENTRY("femorphology", "feMorphology"),
    REPLACEMENT_ENTRY("feoffset", "feOffset"),
    REPLACEMENT_ENTRY("fepointlight", "fePointLight"),
    REPLACEMENT_ENTRY("fespecularlighting", "feSpecularLighting"),
    REPLACEMENT_ENTRY("fespotlight", "feSpotLight"),
    REPLACEMENT_ENTRY("fetile", "feTile"),
    REPLACEMENT_ENTRY("feturbulence", "feTurbulence"),
    REPLACEMENT_ENTRY("foreignobject", "foreignObject"),
    REPLACEMENT_ENTRY("glyphref", "glyphRef"),
    REPLACEMENT_ENTRY("lineargradient", "linearGradient"),
    REPLACEMENT_ENTRY("radialgradient", "radialGradient"),
    REPLACEMENT_ENTRY("textpath", "textPath"),
};

typedef struct _NamespacedAttributeReplacement {
  const char* from;
  const char* local_name;
  const GumboAttributeNamespaceEnum attr_namespace;
} NamespacedAttributeReplacement;

static const NamespacedAttributeReplacement kForeignAttributeReplacements[] = {
    {"xlink:actuate", "actuate", GUMBO_ATTR_NAMESPACE_XLINK},
    {"xlink:actuate", "actuate", GUMBO_ATTR_NAMESPACE_XLINK},
    {"xlink:href", "href", GUMBO_ATTR_NAMESPACE_XLINK},
    {"xlink:role", "role", GUMBO_ATTR_NAMESPACE_XLINK},
    {"xlink:show", "show", GUMBO_ATTR_NAMESPACE_XLINK},
    {"xlink:title", "title", GUMBO_ATTR_NAMESPACE_XLINK},
    {"xlink:type", "type", GUMBO_ATTR_NAMESPACE_XLINK},
    {"xml:base", "base", GUMBO_ATTR_NAMESPACE_XML},
    {"xml:lang", "lang", GUMBO_ATTR_NAMESPACE_XML},
    {"xml:space", "space", GUMBO_ATTR_NAMESPACE_XML},
    {"xmlns", "xmlns", GUMBO_ATTR_NAMESPACE_XMLNS},
    {"xmlns:xlink", "xlink", GUMBO_ATTR_NAMESPACE_XMLNS},
};

// The "scope marker" for the list of active formatting elements.  We use a
// pointer to this as a generic marker element, since the particular element
// scope doesn't matter.
static const GumboNode kActiveFormattingScopeMarker;

// The tag_is and tag_in function use true & false to denote start & end tags,
// but for readability, we define constants for them here.
static const bool kStartTag = true;
static const bool kEndTag = false;

// Because GumboStringPieces are immutable, we can't insert a character directly
// into a text node.  Instead, we accumulate all pending characters here and
// flush them out to a text node whenever a new element is inserted.
//
// http://www.whatwg.org/specs/web-apps/current-work/complete/tokenization.html#insert-a-character
typedef struct _TextNodeBufferState {
  // The accumulated text to be inserted into the current text node.
  GumboStringBuffer _buffer;

  // A pointer to the original text represented by this text node.  Note that
  // because of foster parenting and other strange DOM manipulations, this may
  // include other non-text HTML tags in it; it is defined as the span of
  // original text from the first character in this text node to the last
  // character in this text node.
  const char* _start_original_text;

  // The source position of the start of this text node.
  GumboSourcePosition _start_position;

  // The type of node that will be inserted (TEXT, CDATA, or WHITESPACE).
  GumboNodeType _type;
} TextNodeBufferState;

typedef struct GumboInternalParserState {
  // http://www.whatwg.org/specs/web-apps/current-work/complete/parsing.html#insertion-mode
  GumboInsertionMode _insertion_mode;

  // Used for run_generic_parsing_algorithm, which needs to switch back to the
  // original insertion mode at its conclusion.
  GumboInsertionMode _original_insertion_mode;

  // http://www.whatwg.org/specs/web-apps/current-work/complete/parsing.html#the-stack-of-open-elements
  GumboVector /*GumboNode*/ _open_elements;

  // http://www.whatwg.org/specs/web-apps/current-work/complete/parsing.html#the-list-of-active-formatting-elements
  GumboVector /*GumboNode*/ _active_formatting_elements;

  // The stack of template insertion modes.
  // http://www.whatwg.org/specs/web-apps/current-work/multipage/parsing.html#the-insertion-mode
  GumboVector /*InsertionMode*/ _template_insertion_modes;

  // http://www.whatwg.org/specs/web-apps/current-work/complete/parsing.html#the-element-pointers
  GumboNode* _head_element;
  GumboNode* _form_element;

  // The element used as fragment context when parsing in fragment mode
  GumboNode* _fragment_ctx;

  // The flag for when the spec says "Reprocess the current token in..."
  bool _reprocess_current_token;

  // The flag for "acknowledge the token's self-closing flag".
  bool _self_closing_flag_acknowledged;

  // The "frameset-ok" flag from the spec.
  bool _frameset_ok;

  // The flag for "If the next token is a LINE FEED, ignore that token...".
  bool _ignore_next_linefeed;

  // The flag for "whenever a node would be inserted into the current node, it
  // must instead be foster parented".  This is used for misnested table
  // content, which needs to be handled according to "in body" rules yet foster
  // parented outside of the table.
  // It would perhaps be more explicit to have this as a parameter to
  // handle_in_body and insert_element, but given how special-purpose this is
  // and the number of call-sites that would need to take the extra parameter,
  // it's easier just to have a state flag.
  bool _foster_parent_insertions;

  // The accumulated text node buffer state.
  TextNodeBufferState _text_node;

  // The current token.
  GumboToken* _current_token;

  // The way that the spec is written, the </body> and </html> tags are *always*
  // implicit, because encountering one of those tokens merely switches the
  // insertion mode out of "in body".  So we have individual state flags for
  // those end tags that are then inspected by pop_current_node when the <body>
  // and <html> nodes are popped to set the GUMBO_INSERTION_IMPLICIT_END_TAG
  // flag appropriately.
  bool _closed_body_tag;
  bool _closed_html_tag;
} GumboParserState;

static bool token_has_attribute(const GumboToken* token, const char* name) {
  assert(token->type == GUMBO_TOKEN_START_TAG);
  return gumbo_get_attribute(&token->v.start_tag.attributes, name) != NULL;
}

// Checks if the value of the specified attribute is a case-insensitive match
// for the specified string.
static bool attribute_matches(
    const GumboVector* attributes, const char* name, const char* value) {
  const GumboAttribute* attr = gumbo_get_attribute(attributes, name);
  return attr ? strcasecmp(value, attr->value) == 0 : false;
}

// Checks if the value of the specified attribute is a case-sensitive match
// for the specified string.
static bool attribute_matches_case_sensitive(
    const GumboVector* attributes, const char* name, const char* value) {
  const GumboAttribute* attr = gumbo_get_attribute(attributes, name);
  return attr ? strcmp(value, attr->value) == 0 : false;
}

// Checks if the specified attribute vectors are identical.
static bool all_attributes_match(
    const GumboVector* attr1, const GumboVector* attr2) {
  unsigned int num_unmatched_attr2_elements = attr2->length;
  for (unsigned int i = 0; i < attr1->length; ++i) {
    const GumboAttribute* attr = attr1->data[i];
    if (attribute_matches_case_sensitive(attr2, attr->name, attr->value)) {
      --num_unmatched_attr2_elements;
    } else {
      return false;
    }
  }
  return num_unmatched_attr2_elements == 0;
}

static void set_frameset_not_ok(GumboParser* parser) {
  gumbo_debug("Setting frameset_ok to false.\n");
  parser->_parser_state->_frameset_ok = false;
}

static GumboNode* create_node(GumboParser* parser, GumboNodeType type) {
  GumboNode* node = gumbo_parser_allocate(parser, sizeof(GumboNode));
  node->parent = NULL;
  node->index_within_parent = -1;
  node->type = type;
  node->parse_flags = GUMBO_INSERTION_NORMAL;
  return node;
}

static GumboNode* new_document_node(GumboParser* parser) {
  GumboNode* document_node = create_node(parser, GUMBO_NODE_DOCUMENT);
  document_node->parse_flags = GUMBO_INSERTION_BY_PARSER;
  gumbo_vector_init(parser, 1, &document_node->v.document.children);

  // Must be initialized explicitly, as there's no guarantee that we'll see a
  // doc type token.
  GumboDocument* document = &document_node->v.document;
  document->has_doctype = false;
  document->name = NULL;
  document->public_identifier = NULL;
  document->system_identifier = NULL;
  return document_node;
}

static void output_init(GumboParser* parser) {
  GumboOutput* output = gumbo_parser_allocate(parser, sizeof(GumboOutput));
  output->root = NULL;
  output->document = new_document_node(parser);
  parser->_output = output;
  gumbo_init_errors(parser);
}

static void parser_state_init(GumboParser* parser) {
  GumboParserState* parser_state =
      gumbo_parser_allocate(parser, sizeof(GumboParserState));
  parser_state->_insertion_mode = GUMBO_INSERTION_MODE_INITIAL;
  parser_state->_reprocess_current_token = false;
  parser_state->_frameset_ok = true;
  parser_state->_ignore_next_linefeed = false;
  parser_state->_foster_parent_insertions = false;
  parser_state->_text_node._type = GUMBO_NODE_WHITESPACE;
  gumbo_string_buffer_init(parser, &parser_state->_text_node._buffer);
  gumbo_vector_init(parser, 10, &parser_state->_open_elements);
  gumbo_vector_init(parser, 5, &parser_state->_active_formatting_elements);
  gumbo_vector_init(parser, 5, &parser_state->_template_insertion_modes);
  parser_state->_head_element = NULL;
  parser_state->_form_element = NULL;
  parser_state->_fragment_ctx = NULL;
  parser_state->_current_token = NULL;
  parser_state->_closed_body_tag = false;
  parser_state->_closed_html_tag = false;
  parser->_parser_state = parser_state;
}

static void parser_state_destroy(GumboParser* parser) {
  GumboParserState* state = parser->_parser_state;
  if (state->_fragment_ctx) {
    destroy_node(parser, state->_fragment_ctx);
  }
  gumbo_vector_destroy(parser, &state->_active_formatting_elements);
  gumbo_vector_destroy(parser, &state->_open_elements);
  gumbo_vector_destroy(parser, &state->_template_insertion_modes);
  gumbo_string_buffer_destroy(parser, &state->_text_node._buffer);
  gumbo_parser_deallocate(parser, state);
}

static GumboNode* get_document_node(GumboParser* parser) {
  return parser->_output->document;
}

static bool is_fragment_parser(const GumboParser* parser) {
  return !!parser->_parser_state->_fragment_ctx;
}

// Returns the node at the bottom of the stack of open elements, or NULL if no
// elements have been added yet.
static GumboNode* get_current_node(GumboParser* parser) {
  GumboVector* open_elements = &parser->_parser_state->_open_elements;
  if (open_elements->length == 0) {
    assert(!parser->_output->root);
    return NULL;
  }
  assert(open_elements->length > 0);
  assert(open_elements->data != NULL);
  return open_elements->data[open_elements->length - 1];
}

static GumboNode* get_adjusted_current_node(GumboParser* parser) {
  GumboParserState* state = parser->_parser_state;
  if (state->_open_elements.length == 1 && state->_fragment_ctx) {
    return state->_fragment_ctx;
  }
  return get_current_node(parser);
}

// Returns true if the given needle is in the given array of literal
// GumboStringPieces.  If exact_match is true, this requires that they match
// exactly; otherwise, this performs a prefix match to check if any of the
// elements in haystack start with needle.  This always performs a
// case-insensitive match.
static bool is_in_static_list(
    const char* needle, const GumboStringPiece* haystack, bool exact_match) {
  for (unsigned int i = 0; haystack[i].length > 0; ++i) {
    if ((exact_match && !strcmp(needle, haystack[i].data)) ||
        (!exact_match && !strcasecmp(needle, haystack[i].data))) {
      return true;
    }
  }
  return false;
}

static void set_insertion_mode(GumboParser* parser, GumboInsertionMode mode) {
  parser->_parser_state->_insertion_mode = mode;
}

// http://www.whatwg.org/specs/web-apps/current-work/complete/parsing.html#reset-the-insertion-mode-appropriately
// This is a helper function that returns the appropriate insertion mode instead
// of setting it.  Returns GUMBO_INSERTION_MODE_INITIAL as a sentinel value to
// indicate that there is no appropriate insertion mode, and the loop should
// continue.
static GumboInsertionMode get_appropriate_insertion_mode(
    const GumboParser* parser, int index) {
  const GumboVector* open_elements = &parser->_parser_state->_open_elements;
  const GumboNode* node = open_elements->data[index];
  const bool is_last = index == 0;

  if (is_last && is_fragment_parser(parser)) {
    node = parser->_parser_state->_fragment_ctx;
  }

  assert(node->type == GUMBO_NODE_ELEMENT || node->type == GUMBO_NODE_TEMPLATE);
  switch (node->v.element.tag) {
    case GUMBO_TAG_SELECT: {
      if (is_last) {
        return GUMBO_INSERTION_MODE_IN_SELECT;
      }
      for (int i = index; i > 0; --i) {
        const GumboNode* ancestor = open_elements->data[i];
        if (node_html_tag_is(ancestor, GUMBO_TAG_TEMPLATE)) {
          return GUMBO_INSERTION_MODE_IN_SELECT;
        }
        if (node_html_tag_is(ancestor, GUMBO_TAG_TABLE)) {
          return GUMBO_INSERTION_MODE_IN_SELECT_IN_TABLE;
        }
      }
      return GUMBO_INSERTION_MODE_IN_SELECT;
    }
    case GUMBO_TAG_TD:
    case GUMBO_TAG_TH:
      if (!is_last) return GUMBO_INSERTION_MODE_IN_CELL;
      break;
    case GUMBO_TAG_TR:
      return GUMBO_INSERTION_MODE_IN_ROW;
    case GUMBO_TAG_TBODY:
    case GUMBO_TAG_THEAD:
    case GUMBO_TAG_TFOOT:
      return GUMBO_INSERTION_MODE_IN_TABLE_BODY;
    case GUMBO_TAG_CAPTION:
      return GUMBO_INSERTION_MODE_IN_CAPTION;
    case GUMBO_TAG_COLGROUP:
      return GUMBO_INSERTION_MODE_IN_COLUMN_GROUP;
    case GUMBO_TAG_TABLE:
      return GUMBO_INSERTION_MODE_IN_TABLE;
    case GUMBO_TAG_TEMPLATE:
      return get_current_template_insertion_mode(parser);
    case GUMBO_TAG_HEAD:
      if (!is_last) return GUMBO_INSERTION_MODE_IN_HEAD;
      break;
    case GUMBO_TAG_BODY:
      return GUMBO_INSERTION_MODE_IN_BODY;
    case GUMBO_TAG_FRAMESET:
      return GUMBO_INSERTION_MODE_IN_FRAMESET;
    case GUMBO_TAG_HTML:
      return parser->_parser_state->_head_element
                 ? GUMBO_INSERTION_MODE_AFTER_HEAD
                 : GUMBO_INSERTION_MODE_BEFORE_HEAD;
    default:
      break;
  }
  return is_last ? GUMBO_INSERTION_MODE_IN_BODY : GUMBO_INSERTION_MODE_INITIAL;
}

// This performs the actual "reset the insertion mode" loop.
static void reset_insertion_mode_appropriately(GumboParser* parser) {
  const GumboVector* open_elements = &parser->_parser_state->_open_elements;
  for (int i = open_elements->length; --i >= 0;) {
    GumboInsertionMode mode = get_appropriate_insertion_mode(parser, i);
    if (mode != GUMBO_INSERTION_MODE_INITIAL) {
      set_insertion_mode(parser, mode);
      return;
    }
  }
  // Should never get here, because is_last will be set on the last iteration
  // and will force GUMBO_INSERTION_MODE_IN_BODY.
  assert(0);
}

static GumboError* parser_add_parse_error(
    GumboParser* parser, const GumboToken* token) {
  gumbo_debug("Adding parse error.\n");
  GumboError* error = gumbo_add_error(parser);
  if (!error) {
    return NULL;
  }
  error->type = GUMBO_ERR_PARSER;
  error->position = token->position;
  error->original_text = token->original_text.data;
  GumboParserError* extra_data = &error->v.parser;
  extra_data->input_type = token->type;
  extra_data->input_tag = GUMBO_TAG_UNKNOWN;
  if (token->type == GUMBO_TOKEN_START_TAG) {
    extra_data->input_tag = token->v.start_tag.tag;
  } else if (token->type == GUMBO_TOKEN_END_TAG) {
    extra_data->input_tag = token->v.end_tag;
  }
  GumboParserState* state = parser->_parser_state;
  extra_data->parser_state = state->_insertion_mode;
  gumbo_vector_init(
      parser, state->_open_elements.length, &extra_data->tag_stack);
  for (unsigned int i = 0; i < state->_open_elements.length; ++i) {
    const GumboNode* node = state->_open_elements.data[i];
    assert(
        node->type == GUMBO_NODE_ELEMENT || node->type == GUMBO_NODE_TEMPLATE);
    gumbo_vector_add(
        parser, (void*) node->v.element.tag, &extra_data->tag_stack);
  }
  return error;
}

// Returns true if the specified token is either a start or end tag (specified
// by is_start) with one of the tag types in the varargs list.  Terminate the
// list with GUMBO_TAG_LAST; this functions as a sentinel since no portion of
// the spec references tags that are not in the spec.
static bool tag_in(
    const GumboToken* token, bool is_start, const gumbo_tagset tags) {
  GumboTag token_tag;
  if (is_start && token->type == GUMBO_TOKEN_START_TAG) {
    token_tag = token->v.start_tag.tag;
  } else if (!is_start && token->type == GUMBO_TOKEN_END_TAG) {
    token_tag = token->v.end_tag;
  } else {
    return false;
  }
  return (token_tag < GUMBO_TAG_LAST && tags[(int) token_tag] != 0);
}

// Like tag_in, but for the single-tag case.
static bool tag_is(const GumboToken* token, bool is_start, GumboTag tag) {
  if (is_start && token->type == GUMBO_TOKEN_START_TAG) {
    return token->v.start_tag.tag == tag;
  } else if (!is_start && token->type == GUMBO_TOKEN_END_TAG) {
    return token->v.end_tag == tag;
  } else {
    return false;
  }
}

// Like tag_in, but checks for the tag of a node, rather than a token.
static bool node_tag_in_set(const GumboNode* node, const gumbo_tagset tags) {
  assert(node != NULL);
  if (node->type != GUMBO_NODE_ELEMENT && node->type != GUMBO_NODE_TEMPLATE) {
    return false;
  }
  return TAGSET_INCLUDES(
      tags, node->v.element.tag_namespace, node->v.element.tag);
}

// Like node_tag_in, but for the single-tag case.
static bool node_qualified_tag_is(
    const GumboNode* node, GumboNamespaceEnum ns, GumboTag tag) {
  assert(node);
  return (node->type == GUMBO_NODE_ELEMENT ||
             node->type == GUMBO_NODE_TEMPLATE) &&
         node->v.element.tag == tag && node->v.element.tag_namespace == ns;
}

// Like node_tag_in, but for the single-tag case in the HTML namespace
static bool node_html_tag_is(const GumboNode* node, GumboTag tag) {
  return node_qualified_tag_is(node, GUMBO_NAMESPACE_HTML, tag);
}

static void push_template_insertion_mode(
    GumboParser* parser, GumboInsertionMode mode) {
  gumbo_vector_add(
      parser, (void*) mode, &parser->_parser_state->_template_insertion_modes);
}

static void pop_template_insertion_mode(GumboParser* parser) {
  gumbo_vector_pop(parser, &parser->_parser_state->_template_insertion_modes);
}

// Returns the current template insertion mode.  If the stack of template
// insertion modes is empty, this returns GUMBO_INSERTION_MODE_INITIAL.
static GumboInsertionMode get_current_template_insertion_mode(
    const GumboParser* parser) {
  GumboVector* template_insertion_modes =
      &parser->_parser_state->_template_insertion_modes;
  if (template_insertion_modes->length == 0) {
    return GUMBO_INSERTION_MODE_INITIAL;
  }
  return (GumboInsertionMode)
      template_insertion_modes->data[(template_insertion_modes->length - 1)];
}

// http://www.whatwg.org/specs/web-apps/current-work/multipage/tree-construction.html#mathml-text-integration-point
static bool is_mathml_integration_point(const GumboNode* node) {
  return node_tag_in_set(
      node, (gumbo_tagset){TAG_MATHML(MI), TAG_MATHML(MO), TAG_MATHML(MN),
                TAG_MATHML(MS), TAG_MATHML(MTEXT)});
}

// http://www.whatwg.org/specs/web-apps/current-work/multipage/tree-construction.html#html-integration-point
static bool is_html_integration_point(const GumboNode* node) {
  return node_tag_in_set(node, (gumbo_tagset){TAG_SVG(FOREIGNOBJECT),
                                   TAG_SVG(DESC), TAG_SVG(TITLE)}) ||
         (node_qualified_tag_is(
              node, GUMBO_NAMESPACE_MATHML, GUMBO_TAG_ANNOTATION_XML) &&
             (attribute_matches(
                  &node->v.element.attributes, "encoding", "text/html") ||
                 attribute_matches(&node->v.element.attributes, "encoding",
                     "application/xhtml+xml")));
}

// This represents a place to insert a node, consisting of a target parent and a
// child index within that parent.  If the node should be inserted at the end of
// the parent's child, index will be -1.
typedef struct {
  GumboNode* target;
  int index;
} InsertionLocation;

InsertionLocation get_appropriate_insertion_location(
    GumboParser* parser, GumboNode* override_target) {
  InsertionLocation retval = {override_target, -1};
  if (retval.target == NULL) {
    // No override target; default to the current node, but special-case the
    // root node since get_current_node() assumes the stack of open elements is
    // non-empty.
    retval.target = parser->_output->root != NULL ? get_current_node(parser)
                                                  : get_document_node(parser);
  }
  if (!parser->_parser_state->_foster_parent_insertions ||
      !node_tag_in_set(retval.target, (gumbo_tagset){TAG(TABLE), TAG(TBODY),
                                          TAG(TFOOT), TAG(THEAD), TAG(TR)})) {
    return retval;
  }

  // Foster-parenting case.
  int last_template_index = -1;
  int last_table_index = -1;
  GumboVector* open_elements = &parser->_parser_state->_open_elements;
  for (int i = 0; i < open_elements->length; ++i) {
    if (node_html_tag_is(open_elements->data[i], GUMBO_TAG_TEMPLATE)) {
      last_template_index = i;
    }
    if (node_html_tag_is(open_elements->data[i], GUMBO_TAG_TABLE)) {
      last_table_index = i;
    }
  }
  if (last_template_index != -1 &&
      (last_table_index == -1 || last_template_index > last_table_index)) {
    retval.target = open_elements->data[last_template_index];
    return retval;
  }
  if (last_table_index == -1) {
    retval.target = open_elements->data[0];
    return retval;
  }
  GumboNode* last_table = open_elements->data[last_table_index];
  if (last_table->parent != NULL) {
    retval.target = last_table->parent;
    retval.index = last_table->index_within_parent;
    return retval;
  }

  retval.target = open_elements->data[last_table_index - 1];
  return retval;
}

// Appends a node to the end of its parent, setting the "parent" and
// "index_within_parent" fields appropriately.
static void append_node(
    GumboParser* parser, GumboNode* parent, GumboNode* node) {
  assert(node->parent == NULL);
  assert(node->index_within_parent == -1);
  GumboVector* children;
  if (parent->type == GUMBO_NODE_ELEMENT ||
      parent->type == GUMBO_NODE_TEMPLATE) {
    children = &parent->v.element.children;
  } else {
    assert(parent->type == GUMBO_NODE_DOCUMENT);
    children = &parent->v.document.children;
  }
  node->parent = parent;
  node->index_within_parent = children->length;
  gumbo_vector_add(parser, (void*) node, children);
  assert(node->index_within_parent < children->length);
}

// Inserts a node at the specified InsertionLocation, updating the
// "parent" and "index_within_parent" fields of it and all its siblings.
// If the index of the location is -1, this calls append_node.
static void insert_node(
<<<<<<< HEAD
    GumboParser* parser, GumboNode* node, InsertionLocation location) {
  assert(node->parent == NULL);
  assert(node->index_within_parent == -1);
  GumboNode* parent = location.target;
  int index = location.index;
  if (index != -1) {
    GumboVector* children = NULL;
    if (parent->type == GUMBO_NODE_ELEMENT ||
        parent->type == GUMBO_NODE_TEMPLATE) {
      children = &parent->v.element.children;
    } else if (parent->type == GUMBO_NODE_DOCUMENT) {
      children = &parent->v.document.children;
      assert(children->length == 0);
    } else {
      assert(0);
    }
=======
    GumboParser* parser, GumboNode* parent, unsigned int index, GumboNode* node) {
  assert(node->parent == NULL);
  assert(node->index_within_parent == -1);
  assert(parent->type == GUMBO_NODE_ELEMENT);
  GumboVector* children = &parent->v.element.children;
  assert(index < children->length);
  node->parent = parent;
  node->index_within_parent = index;
  gumbo_vector_insert_at(parser, (void*) node, index, children);
  assert(node->index_within_parent < children->length);
  for (unsigned int i = index + 1; i < children->length; ++i) {
    GumboNode* sibling = children->data[i];
    sibling->index_within_parent = i;
    assert(sibling->index_within_parent < children->length);
  }
}
>>>>>>> fc4cb6e4

    assert(index >= 0);
    assert(index < children->length);
    node->parent = parent;
    node->index_within_parent = index;
    gumbo_vector_insert_at(parser, (void*) node, index, children);
    assert(node->index_within_parent < children->length);
    for (int i = index + 1; i < children->length; ++i) {
      GumboNode* sibling = children->data[i];
      sibling->index_within_parent = i;
      assert(sibling->index_within_parent < children->length);
    }
  } else {
    append_node(parser, parent, node);
  }
}

static void maybe_flush_text_node_buffer(GumboParser* parser) {
  GumboParserState* state = parser->_parser_state;
  TextNodeBufferState* buffer_state = &state->_text_node;
  if (buffer_state->_buffer.length == 0) {
    return;
  }

  assert(buffer_state->_type == GUMBO_NODE_WHITESPACE ||
         buffer_state->_type == GUMBO_NODE_TEXT ||
         buffer_state->_type == GUMBO_NODE_CDATA);
  GumboNode* text_node = create_node(parser, buffer_state->_type);
  GumboText* text_node_data = &text_node->v.text;
  text_node_data->text =
      gumbo_string_buffer_to_string(parser, &buffer_state->_buffer);
  text_node_data->original_text.data = buffer_state->_start_original_text;
  text_node_data->original_text.length =
      state->_current_token->original_text.data -
      buffer_state->_start_original_text;
  text_node_data->start_pos = buffer_state->_start_position;

  gumbo_debug("Flushing text node buffer of %.*s.\n",
      (int) buffer_state->_buffer.length, buffer_state->_buffer.data);

  InsertionLocation location = get_appropriate_insertion_location(parser, NULL);
  if (location.target->type == GUMBO_NODE_DOCUMENT) {
    // The DOM does not allow Document nodes to have Text children, so per the
    // spec, they are dropped on the floor.
    destroy_node(parser, text_node);
  } else {
    insert_node(parser, text_node, location);
  }

  gumbo_string_buffer_clear(parser, &buffer_state->_buffer);
  buffer_state->_type = GUMBO_NODE_WHITESPACE;
  assert(buffer_state->_buffer.length == 0);
}

static void record_end_of_element(
    GumboToken* current_token, GumboElement* element) {
  element->end_pos = current_token->position;
  element->original_end_tag = current_token->type == GUMBO_TOKEN_END_TAG
                                  ? current_token->original_text
                                  : kGumboEmptyString;
}

static GumboNode* pop_current_node(GumboParser* parser) {
  GumboParserState* state = parser->_parser_state;
  maybe_flush_text_node_buffer(parser);
  if (state->_open_elements.length > 0) {
    assert(node_html_tag_is(state->_open_elements.data[0], GUMBO_TAG_HTML));
    gumbo_debug("Popping %s node.\n",
        gumbo_normalized_tagname(get_current_node(parser)->v.element.tag));
  }
  GumboNode* current_node = gumbo_vector_pop(parser, &state->_open_elements);
  if (!current_node) {
    assert(state->_open_elements.length == 0);
    return NULL;
  }
  assert(current_node->type == GUMBO_NODE_ELEMENT ||
         current_node->type == GUMBO_NODE_TEMPLATE);
  bool is_closed_body_or_html_tag =
      (node_html_tag_is(current_node, GUMBO_TAG_BODY) &&
          state->_closed_body_tag) ||
      (node_html_tag_is(current_node, GUMBO_TAG_HTML) &&
          state->_closed_html_tag);
  if ((state->_current_token->type != GUMBO_TOKEN_END_TAG ||
          !node_html_tag_is(current_node, state->_current_token->v.end_tag)) &&
      !is_closed_body_or_html_tag) {
    current_node->parse_flags |= GUMBO_INSERTION_IMPLICIT_END_TAG;
  }
  if (!is_closed_body_or_html_tag) {
    record_end_of_element(state->_current_token, &current_node->v.element);
  }
  return current_node;
}

static void append_comment_node(
    GumboParser* parser, GumboNode* node, const GumboToken* token) {
  maybe_flush_text_node_buffer(parser);
  GumboNode* comment = create_node(parser, GUMBO_NODE_COMMENT);
  comment->type = GUMBO_NODE_COMMENT;
  comment->parse_flags = GUMBO_INSERTION_NORMAL;
  comment->v.text.text = token->v.text;
  comment->v.text.original_text = token->original_text;
  comment->v.text.start_pos = token->position;
  append_node(parser, node, comment);
}

// http://www.whatwg.org/specs/web-apps/current-work/complete/tokenization.html#clear-the-stack-back-to-a-table-row-context
static void clear_stack_to_table_row_context(GumboParser* parser) {
  while (!node_tag_in_set(get_current_node(parser),
             (gumbo_tagset){TAG(HTML), TAG(TR), TAG(TEMPLATE)})) {
    pop_current_node(parser);
  }
}

// http://www.whatwg.org/specs/web-apps/current-work/complete/tokenization.html#clear-the-stack-back-to-a-table-context
static void clear_stack_to_table_context(GumboParser* parser) {
  while (!node_tag_in_set(get_current_node(parser),
             (gumbo_tagset){TAG(HTML), TAG(TABLE), TAG(TEMPLATE)})) {
    pop_current_node(parser);
  }
}

// http://www.whatwg.org/specs/web-apps/current-work/complete/tokenization.html#clear-the-stack-back-to-a-table-body-context
void clear_stack_to_table_body_context(GumboParser* parser) {
  while (!node_tag_in_set(get_current_node(parser),
             (gumbo_tagset){TAG(HTML), TAG(TBODY), TAG(TFOOT), TAG(THEAD),
                 TAG(TEMPLATE)})) {
    pop_current_node(parser);
  }
}

// Creates a parser-inserted element in the HTML namespace and returns it.
static GumboNode* create_element(GumboParser* parser, GumboTag tag) {
  GumboNode* node = create_node(parser, GUMBO_NODE_ELEMENT);
  GumboElement* element = &node->v.element;
  gumbo_vector_init(parser, 1, &element->children);
  gumbo_vector_init(parser, 0, &element->attributes);
  element->tag = tag;
  element->tag_namespace = GUMBO_NAMESPACE_HTML;
  element->original_tag = kGumboEmptyString;
  element->original_end_tag = kGumboEmptyString;
  element->start_pos = (parser->_parser_state->_current_token)
                           ? parser->_parser_state->_current_token->position
                           : kGumboEmptySourcePosition;
  element->end_pos = kGumboEmptySourcePosition;
  return node;
}

// Constructs an element from the given start tag token.
static GumboNode* create_element_from_token(
    GumboParser* parser, GumboToken* token, GumboNamespaceEnum tag_namespace) {
  assert(token->type == GUMBO_TOKEN_START_TAG);
  GumboTokenStartTag* start_tag = &token->v.start_tag;

  GumboNodeType type = (tag_namespace == GUMBO_NAMESPACE_HTML &&
                           start_tag->tag == GUMBO_TAG_TEMPLATE)
                           ? GUMBO_NODE_TEMPLATE
                           : GUMBO_NODE_ELEMENT;

  GumboNode* node = create_node(parser, type);
  GumboElement* element = &node->v.element;
  gumbo_vector_init(parser, 1, &element->children);
  element->attributes = start_tag->attributes;
  element->tag = start_tag->tag;
  element->tag_namespace = tag_namespace;

  assert(token->original_text.length >= 2);
  assert(token->original_text.data[0] == '<');
  assert(token->original_text.data[token->original_text.length - 1] == '>');
  element->original_tag = token->original_text;
  element->start_pos = token->position;
  element->original_end_tag = kGumboEmptyString;
  element->end_pos = kGumboEmptySourcePosition;

  // The element takes ownership of the attributes from the token, so any
  // allocated-memory fields should be nulled out.
  start_tag->attributes = kGumboEmptyVector;
  return node;
}

// http://www.whatwg.org/specs/web-apps/current-work/complete/tokenization.html#insert-an-html-element
static void insert_element(GumboParser* parser, GumboNode* node,
    bool is_reconstructing_formatting_elements) {
  GumboParserState* state = parser->_parser_state;
  // NOTE(jdtang): The text node buffer must always be flushed before inserting
  // a node, otherwise we're handling nodes in a different order than the spec
  // mandated.  However, one clause of the spec (character tokens in the body)
  // requires that we reconstruct the active formatting elements *before* adding
  // the character, and reconstructing the active formatting elements may itself
  // result in the insertion of new elements (which should be pushed onto the
  // stack of open elements before the buffer is flushed).  We solve this (for
  // the time being, the spec has been rewritten for <template> and the new
  // version may be simpler here) with a boolean flag to this method.
  if (!is_reconstructing_formatting_elements) {
    maybe_flush_text_node_buffer(parser);
  }
  InsertionLocation location = get_appropriate_insertion_location(parser, NULL);
  insert_node(parser, node, location);
  gumbo_vector_add(parser, (void*) node, &state->_open_elements);
}

// Convenience method that combines create_element_from_token and
// insert_element, inserting the generated element directly into the current
// node.  Returns the node inserted.
static GumboNode* insert_element_from_token(
    GumboParser* parser, GumboToken* token) {
  GumboNode* element =
      create_element_from_token(parser, token, GUMBO_NAMESPACE_HTML);
  insert_element(parser, element, false);
  gumbo_debug("Inserting <%s> element (@%x) from token.\n",
      gumbo_normalized_tagname(element->v.element.tag), element);
  return element;
}

// Convenience method that combines create_element and insert_element, inserting
// a parser-generated element of a specific tag type.  Returns the node
// inserted.
static GumboNode* insert_element_of_tag_type(
    GumboParser* parser, GumboTag tag, GumboParseFlags reason) {
  GumboNode* element = create_element(parser, tag);
  element->parse_flags |= GUMBO_INSERTION_BY_PARSER | reason;
  insert_element(parser, element, false);
  gumbo_debug("Inserting %s element (@%x) from tag type.\n",
      gumbo_normalized_tagname(tag), element);
  return element;
}

// Convenience method for creating foreign namespaced element.  Returns the node
// inserted.
static GumboNode* insert_foreign_element(
    GumboParser* parser, GumboToken* token, GumboNamespaceEnum tag_namespace) {
  assert(token->type == GUMBO_TOKEN_START_TAG);
  GumboNode* element = create_element_from_token(parser, token, tag_namespace);
  insert_element(parser, element, false);
  if (token_has_attribute(token, "xmlns") &&
      !attribute_matches_case_sensitive(&token->v.start_tag.attributes, "xmlns",
          kLegalXmlns[tag_namespace])) {
    // TODO(jdtang): Since there're multiple possible error codes here, we
    // eventually need reason codes to differentiate them.
    parser_add_parse_error(parser, token);
  }
  if (token_has_attribute(token, "xmlns:xlink") &&
      !attribute_matches_case_sensitive(&token->v.start_tag.attributes,
          "xmlns:xlink", "http://www.w3.org/1999/xlink")) {
    parser_add_parse_error(parser, token);
  }
  return element;
}

static void insert_text_token(GumboParser* parser, GumboToken* token) {
  assert(token->type == GUMBO_TOKEN_WHITESPACE ||
         token->type == GUMBO_TOKEN_CHARACTER ||
         token->type == GUMBO_TOKEN_NULL || token->type == GUMBO_TOKEN_CDATA);
  TextNodeBufferState* buffer_state = &parser->_parser_state->_text_node;
  if (buffer_state->_buffer.length == 0) {
    // Initialize position fields.
    buffer_state->_start_original_text = token->original_text.data;
    buffer_state->_start_position = token->position;
  }
  gumbo_string_buffer_append_codepoint(
      parser, token->v.character, &buffer_state->_buffer);
  if (token->type == GUMBO_TOKEN_CHARACTER) {
    buffer_state->_type = GUMBO_NODE_TEXT;
  } else if (token->type == GUMBO_TOKEN_CDATA) {
    buffer_state->_type = GUMBO_NODE_CDATA;
  }
  gumbo_debug("Inserting text token '%c'.\n", token->v.character);
}

// http://www.whatwg.org/specs/web-apps/current-work/complete/tokenization.html#generic-rcdata-element-parsing-algorithm
static void run_generic_parsing_algorithm(
    GumboParser* parser, GumboToken* token, GumboTokenizerEnum lexer_state) {
  insert_element_from_token(parser, token);
  gumbo_tokenizer_set_state(parser, lexer_state);
  parser->_parser_state->_original_insertion_mode =
      parser->_parser_state->_insertion_mode;
  parser->_parser_state->_insertion_mode = GUMBO_INSERTION_MODE_TEXT;
}

static void acknowledge_self_closing_tag(GumboParser* parser) {
  parser->_parser_state->_self_closing_flag_acknowledged = true;
}

// Returns true if there's an anchor tag in the list of active formatting
// elements, and fills in its index if so.
static bool find_last_anchor_index(GumboParser* parser, int* anchor_index) {
  GumboVector* elements = &parser->_parser_state->_active_formatting_elements;
  for (int i = elements->length; --i >= 0;) {
    GumboNode* node = elements->data[i];
    if (node == &kActiveFormattingScopeMarker) {
      return false;
    }
    if (node_html_tag_is(node, GUMBO_TAG_A)) {
      *anchor_index = i;
      return true;
    }
  }
  return false;
}

// Counts the number of open formatting elements in the list of active
// formatting elements (after the last active scope marker) that have a specific
// tag.  If this is > 0, then earliest_matching_index will be filled in with the
// index of the first such element.
static int count_formatting_elements_of_tag(GumboParser* parser,
    const GumboNode* desired_node, int* earliest_matching_index) {
  const GumboElement* desired_element = &desired_node->v.element;
  GumboVector* elements = &parser->_parser_state->_active_formatting_elements;
  int num_identical_elements = 0;
  for (int i = elements->length; --i >= 0;) {
    GumboNode* node = elements->data[i];
    if (node == &kActiveFormattingScopeMarker) {
      break;
    }
    assert(node->type == GUMBO_NODE_ELEMENT);
    if (node_qualified_tag_is(
            node, desired_element->tag_namespace, desired_element->tag) &&
        all_attributes_match(
            &node->v.element.attributes, &desired_element->attributes)) {
      num_identical_elements++;
      *earliest_matching_index = i;
    }
  }
  return num_identical_elements;
}

// http://www.whatwg.org/specs/web-apps/current-work/complete/parsing.html#reconstruct-the-active-formatting-elements
static void add_formatting_element(GumboParser* parser, const GumboNode* node) {
  assert(node == &kActiveFormattingScopeMarker ||
         node->type == GUMBO_NODE_ELEMENT);
  GumboVector* elements = &parser->_parser_state->_active_formatting_elements;
  if (node == &kActiveFormattingScopeMarker) {
    gumbo_debug("Adding a scope marker.\n");
  } else {
    gumbo_debug("Adding a formatting element.\n");
  }

  // Hunt for identical elements.
  int earliest_identical_element = elements->length;
  int num_identical_elements = count_formatting_elements_of_tag(
      parser, node, &earliest_identical_element);

  // Noah's Ark clause: if there're at least 3, remove the earliest.
  if (num_identical_elements >= 3) {
    gumbo_debug("Noah's ark clause: removing element at %d.\n",
        earliest_identical_element);
    gumbo_vector_remove_at(parser, earliest_identical_element, elements);
  }

  gumbo_vector_add(parser, (void*) node, elements);
}

static bool is_open_element(GumboParser* parser, const GumboNode* node) {
  GumboVector* open_elements = &parser->_parser_state->_open_elements;
  for (unsigned int i = 0; i < open_elements->length; ++i) {
    if (open_elements->data[i] == node) {
      return true;
    }
  }
  return false;
}

// Clones attributes, tags, etc. of a node, but does not copy the content.  The
// clone shares no structure with the original node: all owned strings and
// values are fresh copies.
GumboNode* clone_node(
    GumboParser* parser, GumboNode* node, GumboParseFlags reason) {
  assert(node->type == GUMBO_NODE_ELEMENT || node->type == GUMBO_NODE_TEMPLATE);
  GumboNode* new_node = gumbo_parser_allocate(parser, sizeof(GumboNode));
  *new_node = *node;
  new_node->parent = NULL;
  new_node->index_within_parent = -1;
  // Clear the GUMBO_INSERTION_IMPLICIT_END_TAG flag, as the cloned node may
  // have a separate end tag.
  new_node->parse_flags &= ~GUMBO_INSERTION_IMPLICIT_END_TAG;
  new_node->parse_flags |= reason | GUMBO_INSERTION_BY_PARSER;
  GumboElement* element = &new_node->v.element;
  gumbo_vector_init(parser, 1, &element->children);

  const GumboVector* old_attributes = &node->v.element.attributes;
  gumbo_vector_init(parser, old_attributes->length, &element->attributes);
  for (unsigned int i = 0; i < old_attributes->length; ++i) {
    const GumboAttribute* old_attr = old_attributes->data[i];
    GumboAttribute* attr =
        gumbo_parser_allocate(parser, sizeof(GumboAttribute));
    *attr = *old_attr;
    attr->name = gumbo_copy_stringz(parser, old_attr->name);
    attr->value = gumbo_copy_stringz(parser, old_attr->value);
    gumbo_vector_add(parser, attr, &element->attributes);
  }
  return new_node;
}

// "Reconstruct active formatting elements" part of the spec.
// This implementation is based on the html5lib translation from the mess of
// GOTOs in the spec to reasonably structured programming.
// http://code.google.com/p/html5lib/source/browse/python/html5lib/treebuilders/_base.py
static void reconstruct_active_formatting_elements(GumboParser* parser) {
  GumboVector* elements = &parser->_parser_state->_active_formatting_elements;
  // Step 1
  if (elements->length == 0) {
    return;
  }

  // Step 2 & 3
  int i = elements->length - 1;
  GumboNode* element = elements->data[i];
  if (element == &kActiveFormattingScopeMarker ||
      is_open_element(parser, element)) {
    return;
  }

  // Step 6
  do {
    if (i == 0) {
      // Step 4
      i = -1;  // Incremented to 0 below.
      break;
    }
    // Step 5
    element = elements->data[--i];
  } while (element != &kActiveFormattingScopeMarker &&
           !is_open_element(parser, element));

  ++i;
  gumbo_debug("Reconstructing elements from %d on %s parent.\n", i,
      gumbo_normalized_tagname(get_current_node(parser)->v.element.tag));
  for (; i < elements->length; ++i) {
    // Step 7 & 8.
    assert(elements->length > 0);
    assert(i < elements->length);
    element = elements->data[i];
    assert(element != &kActiveFormattingScopeMarker);
    GumboNode* clone = clone_node(
        parser, element, GUMBO_INSERTION_RECONSTRUCTED_FORMATTING_ELEMENT);
    // Step 9.
    InsertionLocation location =
        get_appropriate_insertion_location(parser, NULL);
    insert_node(parser, clone, location);
    gumbo_vector_add(
        parser, (void*) clone, &parser->_parser_state->_open_elements);

    // Step 10.
    elements->data[i] = clone;
    gumbo_debug("Reconstructed %s element at %d.\n",
        gumbo_normalized_tagname(clone->v.element.tag), i);
  }
}

static void clear_active_formatting_elements(GumboParser* parser) {
  GumboVector* elements = &parser->_parser_state->_active_formatting_elements;
  int num_elements_cleared = 0;
  const GumboNode* node;
  do {
    node = gumbo_vector_pop(parser, elements);
    ++num_elements_cleared;
  } while (node && node != &kActiveFormattingScopeMarker);
  gumbo_debug("Cleared %d elements from active formatting list.\n",
      num_elements_cleared);
}

// http://www.whatwg.org/specs/web-apps/current-work/complete/tokenization.html#the-initial-insertion-mode
static GumboQuirksModeEnum compute_quirks_mode(
    const GumboTokenDocType* doctype) {
  if (doctype->force_quirks || strcmp(doctype->name, kDoctypeHtml.data) ||
      is_in_static_list(
          doctype->public_identifier, kQuirksModePublicIdPrefixes, false) ||
      is_in_static_list(
          doctype->public_identifier, kQuirksModePublicIdExactMatches, true) ||
      is_in_static_list(
          doctype->system_identifier, kQuirksModeSystemIdExactMatches, true) ||
      (is_in_static_list(doctype->public_identifier,
           kLimitedQuirksRequiresSystemIdPublicIdPrefixes, false) &&
          !doctype->has_system_identifier)) {
    return GUMBO_DOCTYPE_QUIRKS;
  } else if (is_in_static_list(doctype->public_identifier,
                 kLimitedQuirksPublicIdPrefixes, false) ||
             (is_in_static_list(doctype->public_identifier,
                  kLimitedQuirksRequiresSystemIdPublicIdPrefixes, false) &&
                 doctype->has_system_identifier)) {
    return GUMBO_DOCTYPE_LIMITED_QUIRKS;
  }
  return GUMBO_DOCTYPE_NO_QUIRKS;
}

// The following functions are all defined by the "has an element in __ scope"
// sections of the HTML5 spec:
// http://www.whatwg.org/specs/web-apps/current-work/multipage/parsing.html#has-an-element-in-the-specific-scope
// The basic idea behind them is that they check for an element of the given
// qualified name, contained within a scope formed by a set of other qualified
// names.  For example, "has an element in list scope" looks for an element of
// the given qualified name within the nearest enclosing <ol> or <ul>, along
// with a bunch of generic element types that serve to "firewall" their content
// from the rest of the document. Note that because of the way the spec is
// written,
// all elements are expected to be in the HTML namespace
static bool has_an_element_in_specific_scope(GumboParser* parser,
    int expected_size, const GumboTag* expected, bool negate,
    const gumbo_tagset tags) {
  GumboVector* open_elements = &parser->_parser_state->_open_elements;
  for (int i = open_elements->length; --i >= 0;) {
    const GumboNode* node = open_elements->data[i];
    if (node->type != GUMBO_NODE_ELEMENT && node->type != GUMBO_NODE_TEMPLATE)
      continue;

    GumboTag node_tag = node->v.element.tag;
    GumboNamespaceEnum node_ns = node->v.element.tag_namespace;
    for (int j = 0; j < expected_size; ++j) {
      if (node_tag == expected[j] && node_ns == GUMBO_NAMESPACE_HTML)
        return true;
    }

    bool found = TAGSET_INCLUDES(tags, node_ns, node_tag);
    if (negate != found) return false;
  }
  return false;
}

// Checks for the presence of an open element of the specified tag type.
static bool has_open_element(GumboParser* parser, GumboTag tag) {
  return has_an_element_in_specific_scope(
      parser, 1, &tag, false, (gumbo_tagset){TAG(HTML)});
}

// http://www.whatwg.org/specs/web-apps/current-work/multipage/parsing.html#has-an-element-in-scope
static bool has_an_element_in_scope(GumboParser* parser, GumboTag tag) {
  return has_an_element_in_specific_scope(parser, 1, &tag, false,
      (gumbo_tagset){TAG(APPLET), TAG(CAPTION), TAG(HTML), TAG(TABLE), TAG(TD),
          TAG(TH), TAG(MARQUEE), TAG(OBJECT), TAG(TEMPLATE), TAG_MATHML(MI),
          TAG_MATHML(MO), TAG_MATHML(MN), TAG_MATHML(MS), TAG_MATHML(MTEXT),
          TAG_MATHML(ANNOTATION_XML), TAG_SVG(FOREIGNOBJECT), TAG_SVG(DESC),
          TAG_SVG(TITLE)});
}

// Like "has an element in scope", but for the specific case of looking for a
// unique target node, not for any node with a given tag name.  This duplicates
// much of the algorithm from has_an_element_in_specific_scope because the
// predicate is different when checking for an exact node, and it's easier &
// faster just to duplicate the code for this one case than to try and
// parameterize it.
static bool has_node_in_scope(GumboParser* parser, const GumboNode* node) {
  GumboVector* open_elements = &parser->_parser_state->_open_elements;
  for (int i = open_elements->length; --i >= 0;) {
    const GumboNode* current = open_elements->data[i];
    if (current == node) {
      return true;
    }
    if (current->type != GUMBO_NODE_ELEMENT &&
        current->type != GUMBO_NODE_TEMPLATE) {
      continue;
    }
    if (node_tag_in_set(current,
            (gumbo_tagset){TAG(APPLET), TAG(CAPTION), TAG(HTML), TAG(TABLE),
                TAG(TD), TAG(TH), TAG(MARQUEE), TAG(OBJECT), TAG(TEMPLATE),
                TAG_MATHML(MI), TAG_MATHML(MO), TAG_MATHML(MN), TAG_MATHML(MS),
                TAG_MATHML(MTEXT), TAG_MATHML(ANNOTATION_XML),
                TAG_SVG(FOREIGNOBJECT), TAG_SVG(DESC), TAG_SVG(TITLE)})) {
      return false;
    }
  }
  assert(false);
  return false;
}

// Like has_an_element_in_scope, but restricts the expected qualified name to a
// range of possible qualified names instead of just a single one.
static bool has_an_element_in_scope_with_tagname(
    GumboParser* parser, int expected_len, const GumboTag expected[]) {
  return has_an_element_in_specific_scope(parser, expected_len, expected, false,
      (gumbo_tagset){TAG(APPLET), TAG(CAPTION), TAG(HTML), TAG(TABLE), TAG(TD),
          TAG(TH), TAG(MARQUEE), TAG(OBJECT), TAG(TEMPLATE), TAG_MATHML(MI),
          TAG_MATHML(MO), TAG_MATHML(MN), TAG_MATHML(MS), TAG_MATHML(MTEXT),
          TAG_MATHML(ANNOTATION_XML), TAG_SVG(FOREIGNOBJECT), TAG_SVG(DESC),
          TAG_SVG(TITLE)});
}

// http://www.whatwg.org/specs/web-apps/current-work/multipage/parsing.html#has-an-element-in-list-item-scope
static bool has_an_element_in_list_scope(GumboParser* parser, GumboTag tag) {
  return has_an_element_in_specific_scope(parser, 1, &tag, false,
      (gumbo_tagset){TAG(APPLET), TAG(CAPTION), TAG(HTML), TAG(TABLE), TAG(TD),
          TAG(TH), TAG(MARQUEE), TAG(OBJECT), TAG(TEMPLATE), TAG_MATHML(MI),
          TAG_MATHML(MO), TAG_MATHML(MN), TAG_MATHML(MS), TAG_MATHML(MTEXT),
          TAG_MATHML(ANNOTATION_XML), TAG_SVG(FOREIGNOBJECT), TAG_SVG(DESC),
          TAG_SVG(TITLE), TAG(OL), TAG(UL)});
}

// http://www.whatwg.org/specs/web-apps/current-work/multipage/parsing.html#has-an-element-in-button-scope
static bool has_an_element_in_button_scope(GumboParser* parser, GumboTag tag) {
  return has_an_element_in_specific_scope(parser, 1, &tag, false,
      (gumbo_tagset){TAG(APPLET), TAG(CAPTION), TAG(HTML), TAG(TABLE), TAG(TD),
          TAG(TH), TAG(MARQUEE), TAG(OBJECT), TAG(TEMPLATE), TAG_MATHML(MI),
          TAG_MATHML(MO), TAG_MATHML(MN), TAG_MATHML(MS), TAG_MATHML(MTEXT),
          TAG_MATHML(ANNOTATION_XML), TAG_SVG(FOREIGNOBJECT), TAG_SVG(DESC),
          TAG_SVG(TITLE), TAG(BUTTON)});
}

// http://www.whatwg.org/specs/web-apps/current-work/multipage/parsing.html#has-an-element-in-table-scope
static bool has_an_element_in_table_scope(GumboParser* parser, GumboTag tag) {
  return has_an_element_in_specific_scope(parser, 1, &tag, false,
      (gumbo_tagset){TAG(HTML), TAG(TABLE), TAG(TEMPLATE)});
}

// http://www.whatwg.org/specs/web-apps/current-work/multipage/parsing.html#has-an-element-in-select-scope
static bool has_an_element_in_select_scope(GumboParser* parser, GumboTag tag) {
  return has_an_element_in_specific_scope(
      parser, 1, &tag, true, (gumbo_tagset){TAG(OPTGROUP), TAG(OPTION)});
}

// http://www.whatwg.org/specs/web-apps/current-work/complete/tokenization.html#generate-implied-end-tags
// "exception" is the "element to exclude from the process" listed in the spec.
// Pass GUMBO_TAG_LAST to not exclude any of them.
static void generate_implied_end_tags(GumboParser* parser, GumboTag exception) {
  for (; node_tag_in_set(get_current_node(parser),
             (gumbo_tagset){TAG(DD), TAG(DT), TAG(LI), TAG(OPTION),
                 TAG(OPTGROUP), TAG(P), TAG(RP), TAG(RB), TAG(RT), TAG(RTC)}) &&
         !node_html_tag_is(get_current_node(parser), exception);
       pop_current_node(parser))
    ;
}

// This is the "generate all implied end tags thoroughly" clause of the spec.
// https://html.spec.whatwg.org/multipage/syntax.html#closing-elements-that-have-implied-end-tags
static void generate_all_implied_end_tags_thoroughly(GumboParser* parser) {
  for (
      ; node_tag_in_set(get_current_node(parser),
          (gumbo_tagset){TAG(CAPTION), TAG(COLGROUP), TAG(DD), TAG(DT), TAG(LI),
              TAG(OPTION), TAG(OPTGROUP), TAG(P), TAG(RP), TAG(RT), TAG(RTC),
              TAG(TBODY), TAG(TD), TAG(TFOOT), TAG(TH), TAG(HEAD), TAG(TR)});
      pop_current_node(parser))
    ;
}

// This factors out the clauses relating to "act as if an end tag token with tag
// name "table" had been seen.  Returns true if there's a table element in table
// scope which was successfully closed, false if not and the token should be
// ignored.  Does not add parse errors; callers should handle that.
static bool close_table(GumboParser* parser) {
  if (!has_an_element_in_table_scope(parser, GUMBO_TAG_TABLE)) {
    return false;
  }

  GumboNode* node = pop_current_node(parser);
  while (!node_html_tag_is(node, GUMBO_TAG_TABLE)) {
    node = pop_current_node(parser);
  }
  reset_insertion_mode_appropriately(parser);
  return true;
}

// This factors out the clauses relating to "act as if an end tag token with tag
// name `cell_tag` had been seen".
static bool close_table_cell(
    GumboParser* parser, const GumboToken* token, GumboTag cell_tag) {
  bool result = true;
  generate_implied_end_tags(parser, GUMBO_TAG_LAST);
  const GumboNode* node = get_current_node(parser);
  if (!node_html_tag_is(node, cell_tag)) {
    parser_add_parse_error(parser, token);
    result = false;
  }
  do {
    node = pop_current_node(parser);
  } while (!node_html_tag_is(node, cell_tag));

  clear_active_formatting_elements(parser);
  set_insertion_mode(parser, GUMBO_INSERTION_MODE_IN_ROW);
  return result;
}

// http://www.whatwg.org/specs/web-apps/current-work/complete/tokenization.html#close-the-cell
// This holds the logic to determine whether we should close a <td> or a <th>.
static bool close_current_cell(GumboParser* parser, const GumboToken* token) {
  if (has_an_element_in_table_scope(parser, GUMBO_TAG_TD)) {
    assert(!has_an_element_in_table_scope(parser, GUMBO_TAG_TH));
    return close_table_cell(parser, token, GUMBO_TAG_TD);
  } else {
    assert(has_an_element_in_table_scope(parser, GUMBO_TAG_TH));
    return close_table_cell(parser, token, GUMBO_TAG_TH);
  }
}

// This factors out the "act as if an end tag of tag name 'select' had been
// seen" clause of the spec, since it's referenced in several places.  It pops
// all nodes from the stack until the current <select> has been closed, then
// resets the insertion mode appropriately.
static void close_current_select(GumboParser* parser) {
  GumboNode* node = pop_current_node(parser);
  while (!node_html_tag_is(node, GUMBO_TAG_SELECT)) {
    node = pop_current_node(parser);
  }
  reset_insertion_mode_appropriately(parser);
}

// The list of nodes in the "special" category:
// http://www.whatwg.org/specs/web-apps/current-work/complete/parsing.html#special
static bool is_special_node(const GumboNode* node) {
  assert(node->type == GUMBO_NODE_ELEMENT || node->type == GUMBO_NODE_TEMPLATE);
  return node_tag_in_set(node,
      (gumbo_tagset){TAG(ADDRESS), TAG(APPLET), TAG(AREA), TAG(ARTICLE),
          TAG(ASIDE), TAG(BASE), TAG(BASEFONT), TAG(BGSOUND), TAG(BLOCKQUOTE),
          TAG(BODY), TAG(BR), TAG(BUTTON), TAG(CAPTION), TAG(CENTER), TAG(COL),
          TAG(COLGROUP), TAG(MENUITEM), TAG(DD), TAG(DETAILS), TAG(DIR),
          TAG(DIV), TAG(DL), TAG(DT), TAG(EMBED), TAG(FIELDSET),
          TAG(FIGCAPTION), TAG(FIGURE), TAG(FOOTER), TAG(FORM), TAG(FRAME),
          TAG(FRAMESET), TAG(H1), TAG(H2), TAG(H3), TAG(H4), TAG(H5), TAG(H6),
          TAG(HEAD), TAG(HEADER), TAG(HGROUP), TAG(HR), TAG(HTML), TAG(IFRAME),
          TAG(IMG), TAG(INPUT), TAG(ISINDEX), TAG(LI), TAG(LINK), TAG(LISTING),
          TAG(MARQUEE), TAG(MENU), TAG(META), TAG(NAV), TAG(NOEMBED),
          TAG(NOFRAMES), TAG(NOSCRIPT), TAG(OBJECT), TAG(OL), TAG(P),
          TAG(PARAM), TAG(PLAINTEXT), TAG(PRE), TAG(SCRIPT), TAG(SECTION),
          TAG(SELECT), TAG(STYLE), TAG(SUMMARY), TAG(TABLE), TAG(TBODY),
          TAG(TD), TAG(TEMPLATE), TAG(TEXTAREA), TAG(TFOOT), TAG(TH),
          TAG(THEAD), TAG(TITLE), TAG(TR), TAG(UL), TAG(WBR), TAG(XMP),

          TAG_MATHML(MI), TAG_MATHML(MO), TAG_MATHML(MN), TAG_MATHML(MS),
          TAG_MATHML(MTEXT), TAG_MATHML(ANNOTATION_XML),

          TAG_SVG(FOREIGNOBJECT), TAG_SVG(DESC)});
}

// Implicitly closes currently open elements until it reaches an element with
// the
// specified qualified name.  If the elements closed are in the set handled by
// generate_implied_end_tags, this is normal operation and this function returns
// true.  Otherwise, a parse error is recorded and this function returns false.
static bool implicitly_close_tags(GumboParser* parser, GumboToken* token,
    GumboNamespaceEnum target_ns, GumboTag target) {
  bool result = true;
  generate_implied_end_tags(parser, target);
  if (!node_qualified_tag_is(get_current_node(parser), target_ns, target)) {
    parser_add_parse_error(parser, token);
    while (
        !node_qualified_tag_is(get_current_node(parser), target_ns, target)) {
      pop_current_node(parser);
    }
    result = false;
  }
  assert(node_qualified_tag_is(get_current_node(parser), target_ns, target));
  pop_current_node(parser);
  return result;
}

// If the stack of open elements has a <p> tag in button scope, this acts as if
// a </p> tag was encountered, implicitly closing tags.  Returns false if a
// parse error occurs.  This is a convenience function because this particular
// clause appears several times in the spec.
static bool maybe_implicitly_close_p_tag(
    GumboParser* parser, GumboToken* token) {
  if (has_an_element_in_button_scope(parser, GUMBO_TAG_P)) {
    return implicitly_close_tags(
        parser, token, GUMBO_NAMESPACE_HTML, GUMBO_TAG_P);
  }
  return true;
}

// Convenience function to encapsulate the logic for closing <li> or <dd>/<dt>
// tags.  Pass true to is_li for handling <li> tags, false for <dd> and <dt>.
static void maybe_implicitly_close_list_tag(
    GumboParser* parser, GumboToken* token, bool is_li) {
  GumboParserState* state = parser->_parser_state;
  state->_frameset_ok = false;
  for (int i = state->_open_elements.length; --i >= 0;) {
    const GumboNode* node = state->_open_elements.data[i];
    bool is_list_tag =
        is_li ? node_html_tag_is(node, GUMBO_TAG_LI)
              : node_tag_in_set(node, (gumbo_tagset){TAG(DD), TAG(DT)});
    if (is_list_tag) {
      implicitly_close_tags(
          parser, token, node->v.element.tag_namespace, node->v.element.tag);
      return;
    }
    if (is_special_node(node) &&
        !node_tag_in_set(
            node, (gumbo_tagset){TAG(ADDRESS), TAG(DIV), TAG(P)})) {
      return;
    }
  }
}

static void merge_attributes(
    GumboParser* parser, GumboToken* token, GumboNode* node) {
  assert(token->type == GUMBO_TOKEN_START_TAG);
  assert(node->type == GUMBO_NODE_ELEMENT);
  const GumboVector* token_attr = &token->v.start_tag.attributes;
  GumboVector* node_attr = &node->v.element.attributes;

  for (unsigned int i = 0; i < token_attr->length; ++i) {
    GumboAttribute* attr = token_attr->data[i];
    if (!gumbo_get_attribute(node_attr, attr->name)) {
      // Ownership of the attribute is transferred by this gumbo_vector_add,
      // so it has to be nulled out of the original token so it doesn't get
      // double-deleted.
      gumbo_vector_add(parser, attr, node_attr);
      token_attr->data[i] = NULL;
    }
  }
  // When attributes are merged, it means the token has been ignored and merged
  // with another token, so we need to free its memory.  The attributes that are
  // transferred need to be nulled-out in the vector above so that they aren't
  // double-deleted.
  gumbo_token_destroy(parser, token);

#ifndef NDEBUG
  // Mark this sentinel so the assertion in the main loop knows it's been
  // destroyed.
  token->v.start_tag.attributes = kGumboEmptyVector;
#endif
}

const char* gumbo_normalize_svg_tagname(const GumboStringPiece* tag) {
  for (size_t i = 0; i < sizeof(kSvgTagReplacements) / sizeof(ReplacementEntry);
       ++i) {
    const ReplacementEntry* entry = &kSvgTagReplacements[i];
    if (gumbo_string_equals_ignore_case(tag, &entry->from)) {
      return entry->to.data;
    }
  }
  return NULL;
}

// http://www.whatwg.org/specs/web-apps/current-work/multipage/tree-construction.html#adjust-foreign-attributes
// This destructively modifies any matching attributes on the token and sets the
// namespace appropriately.
static void adjust_foreign_attributes(GumboParser* parser, GumboToken* token) {
  assert(token->type == GUMBO_TOKEN_START_TAG);
  const GumboVector* attributes = &token->v.start_tag.attributes;
  for (size_t i = 0; i < sizeof(kForeignAttributeReplacements) /
                             sizeof(NamespacedAttributeReplacement);
       ++i) {
    const NamespacedAttributeReplacement* entry =
        &kForeignAttributeReplacements[i];
    GumboAttribute* attr = gumbo_get_attribute(attributes, entry->from);
    if (!attr) {
      continue;
    }
    gumbo_parser_deallocate(parser, (void*) attr->name);
    attr->attr_namespace = entry->attr_namespace;
    attr->name = gumbo_copy_stringz(parser, entry->local_name);
  }
}

// http://www.whatwg.org/specs/web-apps/current-work/complete/tokenization.html#adjust-svg-attributes
// This destructively modifies any matching attributes on the token.
static void adjust_svg_attributes(GumboParser* parser, GumboToken* token) {
  assert(token->type == GUMBO_TOKEN_START_TAG);
  const GumboVector* attributes = &token->v.start_tag.attributes;
  for (size_t i = 0;
       i < sizeof(kSvgAttributeReplacements) / sizeof(ReplacementEntry); ++i) {
    const ReplacementEntry* entry = &kSvgAttributeReplacements[i];
    GumboAttribute* attr = gumbo_get_attribute(attributes, entry->from.data);
    if (!attr) {
      continue;
    }
    gumbo_parser_deallocate(parser, (void*) attr->name);
    attr->name = gumbo_copy_stringz(parser, entry->to.data);
  }
}

// http://www.whatwg.org/specs/web-apps/current-work/complete/tokenization.html#adjust-mathml-attributes
// Note that this may destructively modify the token with the new attribute
// value.
static void adjust_mathml_attributes(GumboParser* parser, GumboToken* token) {
  assert(token->type == GUMBO_TOKEN_START_TAG);
  GumboAttribute* attr =
      gumbo_get_attribute(&token->v.start_tag.attributes, "definitionurl");
  if (!attr) {
    return;
  }
  gumbo_parser_deallocate(parser, (void*) attr->name);
  attr->name = gumbo_copy_stringz(parser, "definitionURL");
}

static bool doctype_matches(const GumboTokenDocType* doctype,
    const GumboStringPiece* public_id, const GumboStringPiece* system_id,
    bool allow_missing_system_id) {
  return !strcmp(doctype->public_identifier, public_id->data) &&
         (allow_missing_system_id || doctype->has_system_identifier) &&
         !strcmp(doctype->system_identifier, system_id->data);
}

static bool maybe_add_doctype_error(
    GumboParser* parser, const GumboToken* token) {
  const GumboTokenDocType* doctype = &token->v.doc_type;
  bool html_doctype = !strcmp(doctype->name, kDoctypeHtml.data);
  if ((!html_doctype || doctype->has_public_identifier ||
          (doctype->has_system_identifier &&
              !strcmp(
                  doctype->system_identifier, kSystemIdLegacyCompat.data))) &&
      !(html_doctype && (doctype_matches(doctype, &kPublicIdHtml4_0,
                             &kSystemIdRecHtml4_0, true) ||
                            doctype_matches(doctype, &kPublicIdHtml4_01,
                                &kSystemIdHtml4, true) ||
                            doctype_matches(doctype, &kPublicIdXhtml1_0,
                                &kSystemIdXhtmlStrict1_1, false) ||
                            doctype_matches(doctype, &kPublicIdXhtml1_1,
                                &kSystemIdXhtml1_1, false)))) {
    parser_add_parse_error(parser, token);
    return false;
  }
  return true;
}

static void remove_from_parent(GumboParser* parser, GumboNode* node) {
  if (!node->parent) {
    // The node may not have a parent if, for example, it is a newly-cloned copy
    // of an active formatting element.  DOM manipulations continue with the
    // orphaned fragment of the DOM tree until it's appended/foster-parented to
    // the common ancestor at the end of the adoption agency algorithm.
    return;
  }
  assert(node->parent->type == GUMBO_NODE_ELEMENT);
  GumboVector* children = &node->parent->v.element.children;
  int index = gumbo_vector_index_of(children, node);
  assert(index != -1);

  gumbo_vector_remove_at(parser, index, children);
  node->parent = NULL;
  node->index_within_parent = -1;
  for (unsigned int i = index; i < children->length; ++i) {
    GumboNode* child = children->data[i];
    child->index_within_parent = i;
  }
}

// http://www.whatwg.org/specs/web-apps/current-work/multipage/the-end.html#an-introduction-to-error-handling-and-strange-cases-in-the-parser
// Also described in the "in body" handling for end formatting tags.
static bool adoption_agency_algorithm(
    GumboParser* parser, GumboToken* token, GumboTag subject) {
  GumboParserState* state = parser->_parser_state;
  gumbo_debug("Entering adoption agency algorithm.\n");
<<<<<<< HEAD
  // Step 1.
  GumboNode* current_node = get_current_node(parser);
  if (current_node->v.element.tag_namespace == GUMBO_NAMESPACE_HTML &&
      current_node->v.element.tag == subject &&
      gumbo_vector_index_of(
          &state->_active_formatting_elements, current_node) == -1) {
    pop_current_node(parser);
    return false;
  }
  // Steps 2-4 & 20:
  for (int i = 0; i < 8; ++i) {
    // Step 5.
=======
  // Steps 1-3 & 16:
  for (unsigned int i = 0; i < 8; ++i) {
    // Step 4.
>>>>>>> fc4cb6e4
    GumboNode* formatting_node = NULL;
    int formatting_node_in_open_elements = -1;
    for (int j = state->_active_formatting_elements.length; --j >= 0;) {
      GumboNode* current_node = state->_active_formatting_elements.data[j];
      if (current_node == &kActiveFormattingScopeMarker) {
        gumbo_debug("Broke on scope marker; aborting.\n");
        // Last scope marker; abort the algorithm.
        return false;
      }
      if (node_html_tag_is(current_node, subject)) {
        // Found it.
        formatting_node = current_node;
        formatting_node_in_open_elements =
            gumbo_vector_index_of(&state->_open_elements, formatting_node);
        gumbo_debug("Formatting element of tag %s at %d.\n",
            gumbo_normalized_tagname(subject),
            formatting_node_in_open_elements);
        break;
      }
    }
    if (!formatting_node) {
      // No matching tag; not a parse error outright, but fall through to the
      // "any other end tag" clause (which may potentially add a parse error,
      // but not always).
      gumbo_debug("No active formatting elements; aborting.\n");
      return false;
    }

    // Step 6
    if (formatting_node_in_open_elements == -1) {
      gumbo_debug("Formatting node not on stack of open elements.\n");
      parser_add_parse_error(parser, token);
      gumbo_vector_remove(
          parser, formatting_node, &state->_active_formatting_elements);
      return false;
    }

    // Step 7
    if (!has_an_element_in_scope(parser, formatting_node->v.element.tag)) {
      parser_add_parse_error(parser, token);
      gumbo_debug("Element not in scope.\n");
      return false;
    }

    // Step 8
    if (formatting_node != get_current_node(parser)) {
      parser_add_parse_error(parser, token);  // But continue onwards.
    }
    assert(formatting_node);
    assert(!node_html_tag_is(formatting_node, GUMBO_TAG_HTML));
    assert(!node_html_tag_is(formatting_node, GUMBO_TAG_BODY));

    // Step 9 & 10
    GumboNode* furthest_block = NULL;
    for (unsigned int j = formatting_node_in_open_elements;
         j < state->_open_elements.length; ++j) {
      assert(j > 0);
      GumboNode* current = state->_open_elements.data[j];
      if (is_special_node(current)) {
        // Step 9.
        furthest_block = current;
        break;
      }
    }
    if (!furthest_block) {
      // Step 10.
      while (get_current_node(parser) != formatting_node) {
        pop_current_node(parser);
      }
      // And the formatting element itself.
      pop_current_node(parser);
      gumbo_vector_remove(
          parser, formatting_node, &state->_active_formatting_elements);
      return false;
    }
    assert(!node_html_tag_is(furthest_block, GUMBO_TAG_HTML));
    assert(furthest_block);

    // Step 11.
    // Elements may be moved and reparented by this algorithm, so
    // common_ancestor is not necessarily the same as formatting_node->parent.
    GumboNode* common_ancestor =
        state->_open_elements.data[gumbo_vector_index_of(&state->_open_elements,
                                       formatting_node) -
                                   1];
    gumbo_debug("Common ancestor tag = %s, furthest block tag = %s.\n",
        gumbo_normalized_tagname(common_ancestor->v.element.tag),
        gumbo_normalized_tagname(furthest_block->v.element.tag));

    // Step 12.
    int bookmark = gumbo_vector_index_of(
                       &state->_active_formatting_elements, formatting_node) +
                   1;
    gumbo_debug("Bookmark at %d.\n", bookmark);
    // Step 13.
    GumboNode* node = furthest_block;
    GumboNode* last_node = furthest_block;
    // Must be stored explicitly, in case node is removed from the stack of open
    // elements, to handle step 9.4.
    int saved_node_index = gumbo_vector_index_of(&state->_open_elements, node);
    assert(saved_node_index > 0);
    // Step 13.1.
    for (int j = 0;;) {
      // Step 13.2.
      ++j;
      // Step 13.3.
      int node_index = gumbo_vector_index_of(&state->_open_elements, node);
      gumbo_debug(
          "Current index: %d, last index: %d.\n", node_index, saved_node_index);
      if (node_index == -1) {
        node_index = saved_node_index;
      }
      saved_node_index = --node_index;
      assert(node_index > 0);
      assert((unsigned int) node_index < state->_open_elements.capacity);
      node = state->_open_elements.data[node_index];
      assert(node->parent);
      if (node == formatting_node) {
        // Step 13.4.
        break;
      }
      int formatting_index =
          gumbo_vector_index_of(&state->_active_formatting_elements, node);
      if (j > 3 && formatting_index != -1) {
        // Step 13.5.
        gumbo_debug("Removing formatting element at %d.\n", formatting_index);
        gumbo_vector_remove_at(
            parser, formatting_index, &state->_active_formatting_elements);
        // Removing the element shifts all indices over by one, so we may need
        // to move the bookmark.
        if (formatting_index < bookmark) {
          --bookmark;
          gumbo_debug("Moving bookmark to %d.\n", bookmark);
        }
        continue;
      }
      if (formatting_index == -1) {
        // Step 13.6.
        gumbo_vector_remove_at(parser, node_index, &state->_open_elements);
        continue;
      }
      // Step 13.7.
      // "common ancestor as the intended parent" doesn't actually mean insert
      // it into the common ancestor; that happens below.
      node = clone_node(parser, node, GUMBO_INSERTION_ADOPTION_AGENCY_CLONED);
      assert(formatting_index >= 0);
      state->_active_formatting_elements.data[formatting_index] = node;
      assert(node_index >= 0);
      state->_open_elements.data[node_index] = node;
      // Step 13.8.
      if (last_node == furthest_block) {
        bookmark = formatting_index + 1;
<<<<<<< HEAD
        gumbo_debug("Bookmark moved to %d.\n", bookmark);
        assert(bookmark <= state->_active_formatting_elements.length);
=======
        assert((unsigned int) bookmark <= state->_active_formatting_elements.length);
>>>>>>> fc4cb6e4
      }
      // Step 13.9.
      last_node->parse_flags |= GUMBO_INSERTION_ADOPTION_AGENCY_MOVED;
      remove_from_parent(parser, last_node);
      append_node(parser, node, last_node);
      // Step 13.10.
      last_node = node;
    }  // Step 13.11.

    // Step 14.
    gumbo_debug("Removing %s node from parent ",
        gumbo_normalized_tagname(last_node->v.element.tag));
    remove_from_parent(parser, last_node);
    last_node->parse_flags |= GUMBO_INSERTION_ADOPTION_AGENCY_MOVED;
    InsertionLocation location =
        get_appropriate_insertion_location(parser, common_ancestor);
    gumbo_debug("and inserting it into %s.\n",
        gumbo_normalized_tagname(location.target->v.element.tag));
    insert_node(parser, last_node, location);

    // Step 15.
    GumboNode* new_formatting_node = clone_node(
        parser, formatting_node, GUMBO_INSERTION_ADOPTION_AGENCY_CLONED);
    formatting_node->parse_flags |= GUMBO_INSERTION_IMPLICIT_END_TAG;

    // Step 16.  Instead of appending nodes one-by-one, we swap the children
    // vector of furthest_block with the empty children of new_formatting_node,
    // reducing memory traffic and allocations.  We still have to reset their
    // parent pointers, though.
    GumboVector temp = new_formatting_node->v.element.children;
    new_formatting_node->v.element.children =
        furthest_block->v.element.children;
    furthest_block->v.element.children = temp;

    temp = new_formatting_node->v.element.children;
    for (unsigned int i = 0; i < temp.length; ++i) {
      GumboNode* child = temp.data[i];
      child->parent = new_formatting_node;
    }

    // Step 17.
    append_node(parser, furthest_block, new_formatting_node);

    // Step 18.
    // If the formatting node was before the bookmark, it may shift over all
    // indices after it, so we need to explicitly find the index and possibly
    // adjust the bookmark.
    int formatting_node_index = gumbo_vector_index_of(
        &state->_active_formatting_elements, formatting_node);
    assert(formatting_node_index != -1);
    if (formatting_node_index < bookmark) {
      gumbo_debug(
          "Formatting node at %d is before bookmark at %d; decrementing.\n",
          formatting_node_index, bookmark);
      --bookmark;
    }
    gumbo_vector_remove_at(
        parser, formatting_node_index, &state->_active_formatting_elements);
    assert(bookmark >= 0);
    assert((unsigned int) bookmark <= state->_active_formatting_elements.length);
    gumbo_vector_insert_at(parser, new_formatting_node, bookmark,
        &state->_active_formatting_elements);

    // Step 19.
    gumbo_vector_remove(parser, formatting_node, &state->_open_elements);
    int insert_at =
        gumbo_vector_index_of(&state->_open_elements, furthest_block) + 1;
    assert(insert_at >= 0);
    assert((unsigned int) insert_at <= state->_open_elements.length);
    gumbo_vector_insert_at(
        parser, new_formatting_node, insert_at, &state->_open_elements);
  }  // Step 20.
  return true;
}

// This is here to clean up memory when the spec says "Ignore current token."
static void ignore_token(GumboParser* parser) {
  GumboToken* token = parser->_parser_state->_current_token;
  // Ownership of the token's internal buffers are normally transferred to the
  // element, but if no element is emitted (as happens in non-verbatim-mode
  // when a token is ignored), we need to free it here to prevent a memory
  // leak.
  gumbo_token_destroy(parser, token);
#ifndef NDEBUG
  if (token->type == GUMBO_TOKEN_START_TAG) {
    // Mark this sentinel so the assertion in the main loop knows it's been
    // destroyed.
    token->v.start_tag.attributes = kGumboEmptyVector;
  }
#endif
}

// http://www.whatwg.org/specs/web-apps/current-work/complete/the-end.html
static void finish_parsing(GumboParser* parser) {
  gumbo_debug("Finishing parsing");
  maybe_flush_text_node_buffer(parser);
  GumboParserState* state = parser->_parser_state;
  for (GumboNode* node = pop_current_node(parser); node;
       node = pop_current_node(parser)) {
    if ((node_html_tag_is(node, GUMBO_TAG_BODY) && state->_closed_body_tag) ||
        (node_html_tag_is(node, GUMBO_TAG_HTML) && state->_closed_html_tag)) {
      continue;
    }
    node->parse_flags |= GUMBO_INSERTION_IMPLICIT_END_TAG;
  }
  while (pop_current_node(parser))
    ;  // Pop them all.
}

static bool handle_initial(GumboParser* parser, GumboToken* token) {
  GumboDocument* document = &get_document_node(parser)->v.document;
  if (token->type == GUMBO_TOKEN_WHITESPACE) {
    ignore_token(parser);
    return true;
  } else if (token->type == GUMBO_TOKEN_COMMENT) {
    append_comment_node(parser, get_document_node(parser), token);
    return true;
  } else if (token->type == GUMBO_TOKEN_DOCTYPE) {
    document->has_doctype = true;
    document->name = token->v.doc_type.name;
    document->public_identifier = token->v.doc_type.public_identifier;
    document->system_identifier = token->v.doc_type.system_identifier;
    document->doc_type_quirks_mode = compute_quirks_mode(&token->v.doc_type);
    set_insertion_mode(parser, GUMBO_INSERTION_MODE_BEFORE_HTML);
    return maybe_add_doctype_error(parser, token);
  }
  parser_add_parse_error(parser, token);
  document->doc_type_quirks_mode = GUMBO_DOCTYPE_QUIRKS;
  set_insertion_mode(parser, GUMBO_INSERTION_MODE_BEFORE_HTML);
  parser->_parser_state->_reprocess_current_token = true;
  return true;
}

// http://www.whatwg.org/specs/web-apps/current-work/complete/tokenization.html#the-before-html-insertion-mode
static bool handle_before_html(GumboParser* parser, GumboToken* token) {
  if (token->type == GUMBO_TOKEN_DOCTYPE) {
    parser_add_parse_error(parser, token);
    ignore_token(parser);
    return false;
  } else if (token->type == GUMBO_TOKEN_COMMENT) {
    append_comment_node(parser, get_document_node(parser), token);
    return true;
  } else if (token->type == GUMBO_TOKEN_WHITESPACE) {
    ignore_token(parser);
    return true;
  } else if (tag_is(token, kStartTag, GUMBO_TAG_HTML)) {
    GumboNode* html_node = insert_element_from_token(parser, token);
    parser->_output->root = html_node;
    set_insertion_mode(parser, GUMBO_INSERTION_MODE_BEFORE_HEAD);
    return true;
  } else if (token->type == GUMBO_TOKEN_END_TAG &&
             !tag_in(token, false,
                 (gumbo_tagset){TAG(HEAD), TAG(BODY), TAG(HTML), TAG(BR)})) {
    parser_add_parse_error(parser, token);
    ignore_token(parser);
    return false;
  } else {
    GumboNode* html_node = insert_element_of_tag_type(
        parser, GUMBO_TAG_HTML, GUMBO_INSERTION_IMPLIED);
    assert(html_node);
    parser->_output->root = html_node;
    set_insertion_mode(parser, GUMBO_INSERTION_MODE_BEFORE_HEAD);
    parser->_parser_state->_reprocess_current_token = true;
    return true;
  }
}

// http://www.whatwg.org/specs/web-apps/current-work/complete/tokenization.html#the-before-head-insertion-mode
static bool handle_before_head(GumboParser* parser, GumboToken* token) {
  if (token->type == GUMBO_TOKEN_DOCTYPE) {
    parser_add_parse_error(parser, token);
    ignore_token(parser);
    return false;
  } else if (token->type == GUMBO_TOKEN_COMMENT) {
    append_comment_node(parser, get_current_node(parser), token);
    return true;
  } else if (token->type == GUMBO_TOKEN_WHITESPACE) {
    ignore_token(parser);
    return true;
  } else if (tag_is(token, kStartTag, GUMBO_TAG_HEAD)) {
    GumboNode* node = insert_element_from_token(parser, token);
    set_insertion_mode(parser, GUMBO_INSERTION_MODE_IN_HEAD);
    parser->_parser_state->_head_element = node;
    return true;
  } else if (token->type == GUMBO_TOKEN_END_TAG &&
             !tag_in(token, false,
                 (gumbo_tagset){TAG(HEAD), TAG(BODY), TAG(HTML), TAG(BR)})) {
    parser_add_parse_error(parser, token);
    ignore_token(parser);
    return false;
  } else {
    GumboNode* node = insert_element_of_tag_type(
        parser, GUMBO_TAG_HEAD, GUMBO_INSERTION_IMPLIED);
    set_insertion_mode(parser, GUMBO_INSERTION_MODE_IN_HEAD);
    parser->_parser_state->_head_element = node;
    parser->_parser_state->_reprocess_current_token = true;
    return true;
  }
}

// Forward declarations because of mutual dependencies.
static bool handle_token(GumboParser* parser, GumboToken* token);
static bool handle_in_body(GumboParser* parser, GumboToken* token);

// http://www.whatwg.org/specs/web-apps/current-work/complete/tokenization.html#parsing-main-inhead
static bool handle_in_head(GumboParser* parser, GumboToken* token) {
  if (token->type == GUMBO_TOKEN_WHITESPACE) {
    insert_text_token(parser, token);
    return true;
  } else if (token->type == GUMBO_TOKEN_DOCTYPE) {
    parser_add_parse_error(parser, token);
    ignore_token(parser);
    return false;
  } else if (token->type == GUMBO_TOKEN_COMMENT) {
    append_comment_node(parser, get_current_node(parser), token);
    return true;
  } else if (tag_is(token, kStartTag, GUMBO_TAG_HTML)) {
    return handle_in_body(parser, token);
  } else if (tag_in(token, kStartTag,
                 (gumbo_tagset){TAG(BASE), TAG(BASEFONT), TAG(BGSOUND),
                     TAG(MENUITEM), TAG(LINK)})) {
    insert_element_from_token(parser, token);
    pop_current_node(parser);
    acknowledge_self_closing_tag(parser);
    return true;
  } else if (tag_is(token, kStartTag, GUMBO_TAG_META)) {
    insert_element_from_token(parser, token);
    pop_current_node(parser);
    acknowledge_self_closing_tag(parser);
    // NOTE(jdtang): Gumbo handles only UTF-8, so the encoding clause of the
    // spec doesn't apply.  If clients want to handle meta-tag re-encoding, they
    // should specifically look for that string in the document and re-encode it
    // before passing to Gumbo.
    return true;
  } else if (tag_is(token, kStartTag, GUMBO_TAG_TITLE)) {
    run_generic_parsing_algorithm(parser, token, GUMBO_LEX_RCDATA);
    return true;
  } else if (tag_in(
                 token, kStartTag, (gumbo_tagset){TAG(NOFRAMES), TAG(STYLE)})) {
    run_generic_parsing_algorithm(parser, token, GUMBO_LEX_RAWTEXT);
    return true;
  } else if (tag_is(token, kStartTag, GUMBO_TAG_NOSCRIPT)) {
    insert_element_from_token(parser, token);
    set_insertion_mode(parser, GUMBO_INSERTION_MODE_IN_HEAD_NOSCRIPT);
    return true;
  } else if (tag_is(token, kStartTag, GUMBO_TAG_SCRIPT)) {
    run_generic_parsing_algorithm(parser, token, GUMBO_LEX_SCRIPT);
    return true;
  } else if (tag_is(token, kEndTag, GUMBO_TAG_HEAD)) {
    GumboNode* head = pop_current_node(parser);
    AVOID_UNUSED_VARIABLE_WARNING(head);
    assert(node_html_tag_is(head, GUMBO_TAG_HEAD));
    set_insertion_mode(parser, GUMBO_INSERTION_MODE_AFTER_HEAD);
    return true;
  } else if (tag_in(token, kEndTag,
                 (gumbo_tagset){TAG(BODY), TAG(HTML), TAG(BR)})) {
    pop_current_node(parser);
    set_insertion_mode(parser, GUMBO_INSERTION_MODE_AFTER_HEAD);
    parser->_parser_state->_reprocess_current_token = true;
    return true;
  } else if (tag_is(token, kStartTag, GUMBO_TAG_TEMPLATE)) {
    insert_element_from_token(parser, token);
    add_formatting_element(parser, &kActiveFormattingScopeMarker);
    parser->_parser_state->_frameset_ok = false;
    set_insertion_mode(parser, GUMBO_INSERTION_MODE_IN_TEMPLATE);
    push_template_insertion_mode(parser, GUMBO_INSERTION_MODE_IN_TEMPLATE);
    return true;
  } else if (tag_is(token, kEndTag, GUMBO_TAG_TEMPLATE)) {
    if (!has_open_element(parser, GUMBO_TAG_TEMPLATE)) {
      parser_add_parse_error(parser, token);
      ignore_token(parser);
      return false;
    }
    generate_all_implied_end_tags_thoroughly(parser);
    bool success = true;
    if (!node_html_tag_is(get_current_node(parser), GUMBO_TAG_TEMPLATE)) {
      parser_add_parse_error(parser, token);
      success = false;
    }
    while (!node_html_tag_is(pop_current_node(parser), GUMBO_TAG_TEMPLATE))
      ;
    clear_active_formatting_elements(parser);
    pop_template_insertion_mode(parser);
    reset_insertion_mode_appropriately(parser);
    return success;
  } else if (tag_is(token, kStartTag, GUMBO_TAG_HEAD) ||
             (token->type == GUMBO_TOKEN_END_TAG)) {
    parser_add_parse_error(parser, token);
    ignore_token(parser);
    return false;
  } else {
    pop_current_node(parser);
    set_insertion_mode(parser, GUMBO_INSERTION_MODE_AFTER_HEAD);
    parser->_parser_state->_reprocess_current_token = true;
    return true;
  }
  return true;
}

// http://www.whatwg.org/specs/web-apps/current-work/complete/tokenization.html#parsing-main-inheadnoscript
static bool handle_in_head_noscript(GumboParser* parser, GumboToken* token) {
  if (token->type == GUMBO_TOKEN_DOCTYPE) {
    parser_add_parse_error(parser, token);
    return false;
  } else if (tag_is(token, kStartTag, GUMBO_TAG_HTML)) {
    return handle_in_body(parser, token);
  } else if (tag_is(token, kEndTag, GUMBO_TAG_NOSCRIPT)) {
    const GumboNode* node = pop_current_node(parser);
    assert(node_html_tag_is(node, GUMBO_TAG_NOSCRIPT));
    AVOID_UNUSED_VARIABLE_WARNING(node);
    set_insertion_mode(parser, GUMBO_INSERTION_MODE_IN_HEAD);
    return true;
  } else if (token->type == GUMBO_TOKEN_WHITESPACE ||
             token->type == GUMBO_TOKEN_COMMENT ||
             tag_in(token, kStartTag,
                 (gumbo_tagset){TAG(BASEFONT), TAG(BGSOUND), TAG(LINK),
                     TAG(META), TAG(NOFRAMES), TAG(STYLE)})) {
    return handle_in_head(parser, token);
  } else if (tag_in(
                 token, kStartTag, (gumbo_tagset){TAG(HEAD), TAG(NOSCRIPT)}) ||
             (token->type == GUMBO_TOKEN_END_TAG &&
                 !tag_is(token, kEndTag, GUMBO_TAG_BR))) {
    parser_add_parse_error(parser, token);
    ignore_token(parser);
    return false;
  } else {
    parser_add_parse_error(parser, token);
    const GumboNode* node = pop_current_node(parser);
    assert(node_html_tag_is(node, GUMBO_TAG_NOSCRIPT));
    AVOID_UNUSED_VARIABLE_WARNING(node);
    set_insertion_mode(parser, GUMBO_INSERTION_MODE_IN_HEAD);
    parser->_parser_state->_reprocess_current_token = true;
    return false;
  }
}

// http://www.whatwg.org/specs/web-apps/current-work/complete/tokenization.html#the-after-head-insertion-mode
static bool handle_after_head(GumboParser* parser, GumboToken* token) {
  GumboParserState* state = parser->_parser_state;
  if (token->type == GUMBO_TOKEN_WHITESPACE) {
    insert_text_token(parser, token);
    return true;
  } else if (token->type == GUMBO_TOKEN_DOCTYPE) {
    parser_add_parse_error(parser, token);
    ignore_token(parser);
    return false;
  } else if (token->type == GUMBO_TOKEN_COMMENT) {
    append_comment_node(parser, get_current_node(parser), token);
    return true;
  } else if (tag_is(token, kStartTag, GUMBO_TAG_HTML)) {
    return handle_in_body(parser, token);
  } else if (tag_is(token, kStartTag, GUMBO_TAG_BODY)) {
    insert_element_from_token(parser, token);
    state->_frameset_ok = false;
    set_insertion_mode(parser, GUMBO_INSERTION_MODE_IN_BODY);
    return true;
  } else if (tag_is(token, kStartTag, GUMBO_TAG_FRAMESET)) {
    insert_element_from_token(parser, token);
    set_insertion_mode(parser, GUMBO_INSERTION_MODE_IN_FRAMESET);
    return true;
  } else if (tag_in(token, kStartTag,
                 (gumbo_tagset){TAG(BASE), TAG(BASEFONT), TAG(BGSOUND),
                     TAG(LINK), TAG(META), TAG(NOFRAMES), TAG(SCRIPT),
                     TAG(STYLE), TAG(TEMPLATE), TAG(TITLE)})) {
    parser_add_parse_error(parser, token);
    assert(state->_head_element != NULL);
    // This must be flushed before we push the head element on, as there may be
    // pending character tokens that should be attached to the root.
    maybe_flush_text_node_buffer(parser);
    gumbo_vector_add(parser, state->_head_element, &state->_open_elements);
    bool result = handle_in_head(parser, token);
    gumbo_vector_remove(parser, state->_head_element, &state->_open_elements);
    return result;
  } else if (tag_is(token, kEndTag, GUMBO_TAG_TEMPLATE)) {
    return handle_in_head(parser, token);
  } else if (tag_is(token, kStartTag, GUMBO_TAG_HEAD) ||
             (token->type == GUMBO_TOKEN_END_TAG &&
                 !tag_in(token, kEndTag,
                     (gumbo_tagset){TAG(BODY), TAG(HTML), TAG(BR)}))) {
    parser_add_parse_error(parser, token);
    ignore_token(parser);
    return false;
  } else {
    insert_element_of_tag_type(parser, GUMBO_TAG_BODY, GUMBO_INSERTION_IMPLIED);
    set_insertion_mode(parser, GUMBO_INSERTION_MODE_IN_BODY);
    state->_reprocess_current_token = true;
    return true;
  }
}

static void destroy_node(GumboParser* parser, GumboNode* node) {
  switch (node->type) {
    case GUMBO_NODE_DOCUMENT: {
      GumboDocument* doc = &node->v.document;
      for (unsigned int i = 0; i < doc->children.length; ++i) {
        destroy_node(parser, doc->children.data[i]);
      }
      gumbo_parser_deallocate(parser, (void*) doc->children.data);
      gumbo_parser_deallocate(parser, (void*) doc->name);
      gumbo_parser_deallocate(parser, (void*) doc->public_identifier);
      gumbo_parser_deallocate(parser, (void*) doc->system_identifier);
    } break;
    case GUMBO_NODE_TEMPLATE:
    case GUMBO_NODE_ELEMENT:
      for (unsigned int i = 0; i < node->v.element.attributes.length; ++i) {
        gumbo_destroy_attribute(parser, node->v.element.attributes.data[i]);
      }
      gumbo_parser_deallocate(parser, node->v.element.attributes.data);
      for (unsigned int i = 0; i < node->v.element.children.length; ++i) {
        destroy_node(parser, node->v.element.children.data[i]);
      }
      gumbo_parser_deallocate(parser, node->v.element.children.data);
      break;
    case GUMBO_NODE_TEXT:
    case GUMBO_NODE_CDATA:
    case GUMBO_NODE_COMMENT:
    case GUMBO_NODE_WHITESPACE:
      gumbo_parser_deallocate(parser, (void*) node->v.text.text);
      break;
  }
  gumbo_parser_deallocate(parser, node);
}

// http://www.whatwg.org/specs/web-apps/current-work/complete/tokenization.html#parsing-main-inbody
static bool handle_in_body(GumboParser* parser, GumboToken* token) {
  GumboParserState* state = parser->_parser_state;
  assert(state->_open_elements.length > 0);
  if (token->type == GUMBO_TOKEN_NULL) {
    parser_add_parse_error(parser, token);
    ignore_token(parser);
    return false;
  } else if (token->type == GUMBO_TOKEN_WHITESPACE) {
    reconstruct_active_formatting_elements(parser);
    insert_text_token(parser, token);
    return true;
  } else if (token->type == GUMBO_TOKEN_CHARACTER ||
             token->type == GUMBO_TOKEN_CDATA) {
    reconstruct_active_formatting_elements(parser);
    insert_text_token(parser, token);
    set_frameset_not_ok(parser);
    return true;
  } else if (token->type == GUMBO_TOKEN_COMMENT) {
    append_comment_node(parser, get_current_node(parser), token);
    return true;
  } else if (token->type == GUMBO_TOKEN_DOCTYPE) {
    parser_add_parse_error(parser, token);
    ignore_token(parser);
    return false;
  } else if (tag_is(token, kStartTag, GUMBO_TAG_HTML)) {
    parser_add_parse_error(parser, token);
    if (has_open_element(parser, GUMBO_TAG_TEMPLATE)) {
      ignore_token(parser);
      return false;
    }
    assert(parser->_output->root != NULL);
    assert(parser->_output->root->type == GUMBO_NODE_ELEMENT);
    merge_attributes(parser, token, parser->_output->root);
    return false;
  } else if (tag_in(token, kStartTag,
                 (gumbo_tagset){TAG(BASE), TAG(BASEFONT), TAG(BGSOUND),
                     TAG(MENUITEM), TAG(LINK), TAG(META), TAG(NOFRAMES),
                     TAG(SCRIPT), TAG(STYLE), TAG(TEMPLATE), TAG(TITLE)}) ||
             tag_is(token, kEndTag, GUMBO_TAG_TEMPLATE)) {
    return handle_in_head(parser, token);
  } else if (tag_is(token, kStartTag, GUMBO_TAG_BODY)) {
    parser_add_parse_error(parser, token);
    if (state->_open_elements.length < 2 ||
        !node_html_tag_is(state->_open_elements.data[1], GUMBO_TAG_BODY) ||
        has_open_element(parser, GUMBO_TAG_TEMPLATE)) {
      ignore_token(parser);
      return false;
    }
    state->_frameset_ok = false;
    merge_attributes(parser, token, state->_open_elements.data[1]);
    return false;
  } else if (tag_is(token, kStartTag, GUMBO_TAG_FRAMESET)) {
    parser_add_parse_error(parser, token);
    if (state->_open_elements.length < 2 ||
        !node_html_tag_is(state->_open_elements.data[1], GUMBO_TAG_BODY) ||
        !state->_frameset_ok) {
      ignore_token(parser);
      return false;
    }
    // Save the body node for later removal.
    GumboNode* body_node = state->_open_elements.data[1];

    // Pop all nodes except root HTML element.
    GumboNode* node;
    do {
      node = pop_current_node(parser);
    } while (node != state->_open_elements.data[1]);

    // Removing & destroying the body node is going to kill any nodes that have
    // been added to the list of active formatting elements, and so we should
    // clear it to prevent a use-after-free if the list of active formatting
    // elements is reconstructed afterwards.  This may happen if whitespace
    // follows the </frameset>.
    clear_active_formatting_elements(parser);

    // Remove the body node.  We may want to factor this out into a generic
    // helper, but right now this is the only code that needs to do this.
    GumboVector* children = &parser->_output->root->v.element.children;
    for (unsigned int i = 0; i < children->length; ++i) {
      if (children->data[i] == body_node) {
        gumbo_vector_remove_at(parser, i, children);
        break;
      }
    }
    destroy_node(parser, body_node);

    // Insert the <frameset>, and switch the insertion mode.
    insert_element_from_token(parser, token);
    set_insertion_mode(parser, GUMBO_INSERTION_MODE_IN_FRAMESET);
    return true;
  } else if (token->type == GUMBO_TOKEN_EOF) {
    for (unsigned int i = 0; i < state->_open_elements.length; ++i) {
      if (!node_tag_in_set(state->_open_elements.data[i],
              (gumbo_tagset){TAG(DD), TAG(DT), TAG(LI), TAG(P), TAG(TBODY),
                  TAG(TD), TAG(TFOOT), TAG(TH), TAG(THEAD), TAG(TR), TAG(BODY),
                  TAG(HTML)})) {
        parser_add_parse_error(parser, token);
      }
    }
    if (get_current_template_insertion_mode(parser) !=
        GUMBO_INSERTION_MODE_INITIAL) {
      return handle_in_template(parser, token);
    }
    return true;
  } else if (tag_in(token, kEndTag, (gumbo_tagset){TAG(BODY), TAG(HTML)})) {
    if (!has_an_element_in_scope(parser, GUMBO_TAG_BODY)) {
      parser_add_parse_error(parser, token);
      ignore_token(parser);
      return false;
    }
    bool success = true;
    for (unsigned int i = 0; i < state->_open_elements.length; ++i) {
      if (!node_tag_in_set(state->_open_elements.data[i],
              (gumbo_tagset){TAG(DD), TAG(DT), TAG(LI), TAG(OPTGROUP),
                  TAG(OPTION), TAG(P), TAG(RB), TAG(RP), TAG(RT), TAG(RTC),
                  TAG(TBODY), TAG(TD), TAG(TFOOT), TAG(TH), TAG(THEAD), TAG(TR),
                  TAG(BODY), TAG(HTML)})) {
        parser_add_parse_error(parser, token);
        success = false;
        break;
      }
    }
    set_insertion_mode(parser, GUMBO_INSERTION_MODE_AFTER_BODY);
    if (tag_is(token, kEndTag, GUMBO_TAG_HTML)) {
      parser->_parser_state->_reprocess_current_token = true;
    } else {
      GumboNode* body = state->_open_elements.data[1];
      assert(node_html_tag_is(body, GUMBO_TAG_BODY));
      record_end_of_element(state->_current_token, &body->v.element);
    }
    return success;
  } else if (tag_in(token, kStartTag,
                 (gumbo_tagset){TAG(ADDRESS), TAG(ARTICLE), TAG(ASIDE),
                     TAG(BLOCKQUOTE), TAG(CENTER), TAG(DETAILS), TAG(DIR),
                     TAG(DIV), TAG(DL), TAG(FIELDSET), TAG(FIGCAPTION),
                     TAG(FIGURE), TAG(FOOTER), TAG(HEADER), TAG(HGROUP),
                     TAG(MENU), TAG(MAIN), TAG(NAV), TAG(OL), TAG(P),
                     TAG(SECTION), TAG(SUMMARY), TAG(UL)})) {
    bool result = maybe_implicitly_close_p_tag(parser, token);
    insert_element_from_token(parser, token);
    return result;
  } else if (tag_in(token, kStartTag, (gumbo_tagset){TAG(H1), TAG(H2), TAG(H3),
                                          TAG(H4), TAG(H5), TAG(H6)})) {
    bool result = maybe_implicitly_close_p_tag(parser, token);
    if (node_tag_in_set(
            get_current_node(parser), (gumbo_tagset){TAG(H1), TAG(H2), TAG(H3),
                                          TAG(H4), TAG(H5), TAG(H6)})) {
      parser_add_parse_error(parser, token);
      pop_current_node(parser);
      result = false;
    }
    insert_element_from_token(parser, token);
    return result;
  } else if (tag_in(token, kStartTag, (gumbo_tagset){TAG(PRE), TAG(LISTING)})) {
    bool result = maybe_implicitly_close_p_tag(parser, token);
    insert_element_from_token(parser, token);
    state->_ignore_next_linefeed = true;
    state->_frameset_ok = false;
    return result;
  } else if (tag_is(token, kStartTag, GUMBO_TAG_FORM)) {
    if (state->_form_element != NULL &&
        !has_open_element(parser, GUMBO_TAG_TEMPLATE)) {
      gumbo_debug("Ignoring nested form.\n");
      parser_add_parse_error(parser, token);
      ignore_token(parser);
      return false;
    }
    bool result = maybe_implicitly_close_p_tag(parser, token);
    GumboNode* form_element = insert_element_from_token(parser, token);
    if (!has_open_element(parser, GUMBO_TAG_TEMPLATE)) {
      state->_form_element = form_element;
    }
    return result;
  } else if (tag_is(token, kStartTag, GUMBO_TAG_LI)) {
    maybe_implicitly_close_list_tag(parser, token, true);
    bool result = maybe_implicitly_close_p_tag(parser, token);
    insert_element_from_token(parser, token);
    return result;
  } else if (tag_in(token, kStartTag, (gumbo_tagset){TAG(DD), TAG(DT)})) {
    maybe_implicitly_close_list_tag(parser, token, false);
    bool result = maybe_implicitly_close_p_tag(parser, token);
    insert_element_from_token(parser, token);
    return result;
  } else if (tag_is(token, kStartTag, GUMBO_TAG_PLAINTEXT)) {
    bool result = maybe_implicitly_close_p_tag(parser, token);
    insert_element_from_token(parser, token);
    gumbo_tokenizer_set_state(parser, GUMBO_LEX_PLAINTEXT);
    return result;
  } else if (tag_is(token, kStartTag, GUMBO_TAG_BUTTON)) {
    if (has_an_element_in_scope(parser, GUMBO_TAG_BUTTON)) {
      parser_add_parse_error(parser, token);
      implicitly_close_tags(
          parser, token, GUMBO_NAMESPACE_HTML, GUMBO_TAG_BUTTON);
      state->_reprocess_current_token = true;
      return false;
    }
    reconstruct_active_formatting_elements(parser);
    insert_element_from_token(parser, token);
    state->_frameset_ok = false;
    return true;
  } else if (tag_in(token, kEndTag,
                 (gumbo_tagset){TAG(ADDRESS), TAG(ARTICLE), TAG(ASIDE),
                     TAG(BLOCKQUOTE), TAG(BUTTON), TAG(CENTER), TAG(DETAILS),
                     TAG(DIR), TAG(DIV), TAG(DL), TAG(FIELDSET),
                     TAG(FIGCAPTION), TAG(FIGURE), TAG(FOOTER), TAG(HEADER),
                     TAG(HGROUP), TAG(LISTING), TAG(MAIN), TAG(MENU), TAG(NAV),
                     TAG(OL), TAG(PRE), TAG(SECTION), TAG(SUMMARY), TAG(UL)})) {
    GumboTag tag = token->v.end_tag;
    if (!has_an_element_in_scope(parser, tag)) {
      parser_add_parse_error(parser, token);
      ignore_token(parser);
      return false;
    }
    implicitly_close_tags(
        parser, token, GUMBO_NAMESPACE_HTML, token->v.end_tag);
    return true;
  } else if (tag_is(token, kEndTag, GUMBO_TAG_FORM)) {
    if (has_open_element(parser, GUMBO_TAG_TEMPLATE)) {
      if (!has_an_element_in_scope(parser, GUMBO_TAG_FORM)) {
        parser_add_parse_error(parser, token);
        ignore_token(parser);
        return false;
      }
      bool success = true;
      generate_implied_end_tags(parser, GUMBO_TAG_LAST);
      if (!node_html_tag_is(get_current_node(parser), GUMBO_TAG_FORM)) {
        parser_add_parse_error(parser, token);
        return false;
      }
      while (!node_html_tag_is(pop_current_node(parser), GUMBO_TAG_FORM))
        ;
      return success;
    } else {
      bool result = true;
      const GumboNode* node = state->_form_element;
      assert(!node || node->type == GUMBO_NODE_ELEMENT);
      state->_form_element = NULL;
      if (!node || !has_node_in_scope(parser, node)) {
        gumbo_debug("Closing an unopened form.\n");
        parser_add_parse_error(parser, token);
        ignore_token(parser);
        return false;
      }
      // This differs from implicitly_close_tags because we remove *only* the
      // <form> element; other nodes are left in scope.
      generate_implied_end_tags(parser, GUMBO_TAG_LAST);
      if (get_current_node(parser) != node) {
        parser_add_parse_error(parser, token);
        result = false;
      }

      GumboVector* open_elements = &state->_open_elements;
      int index = gumbo_vector_index_of(open_elements, node);
      assert(index >= 0);
      gumbo_vector_remove_at(parser, index, open_elements);
      return result;
    }
  } else if (tag_is(token, kEndTag, GUMBO_TAG_P)) {
    if (!has_an_element_in_button_scope(parser, GUMBO_TAG_P)) {
      parser_add_parse_error(parser, token);
      // reconstruct_active_formatting_elements(parser);
      insert_element_of_tag_type(
          parser, GUMBO_TAG_P, GUMBO_INSERTION_CONVERTED_FROM_END_TAG);
      state->_reprocess_current_token = true;
      return false;
    }
    return implicitly_close_tags(
        parser, token, GUMBO_NAMESPACE_HTML, GUMBO_TAG_P);
  } else if (tag_is(token, kEndTag, GUMBO_TAG_LI)) {
    if (!has_an_element_in_list_scope(parser, GUMBO_TAG_LI)) {
      parser_add_parse_error(parser, token);
      ignore_token(parser);
      return false;
    }
    return implicitly_close_tags(
        parser, token, GUMBO_NAMESPACE_HTML, GUMBO_TAG_LI);
  } else if (tag_in(token, kEndTag, (gumbo_tagset){TAG(DD), TAG(DT)})) {
    assert(token->type == GUMBO_TOKEN_END_TAG);
    GumboTag token_tag = token->v.end_tag;
    if (!has_an_element_in_scope(parser, token_tag)) {
      parser_add_parse_error(parser, token);
      ignore_token(parser);
      return false;
    }
    return implicitly_close_tags(
        parser, token, GUMBO_NAMESPACE_HTML, token_tag);
  } else if (tag_in(token, kEndTag, (gumbo_tagset){TAG(H1), TAG(H2), TAG(H3),
                                        TAG(H4), TAG(H5), TAG(H6)})) {
    if (!has_an_element_in_scope_with_tagname(
            parser, 6, (GumboTag[]){GUMBO_TAG_H1, GUMBO_TAG_H2, GUMBO_TAG_H3,
                           GUMBO_TAG_H4, GUMBO_TAG_H5, GUMBO_TAG_H6})) {
      // No heading open; ignore the token entirely.
      parser_add_parse_error(parser, token);
      ignore_token(parser);
      return false;
    } else {
      generate_implied_end_tags(parser, GUMBO_TAG_LAST);
      const GumboNode* current_node = get_current_node(parser);
      bool success = node_html_tag_is(current_node, token->v.end_tag);
      if (!success) {
        // There're children of the heading currently open; close them below and
        // record a parse error.
        // TODO(jdtang): Add a way to distinguish this error case from the one
        // above.
        parser_add_parse_error(parser, token);
      }
      do {
        current_node = pop_current_node(parser);
      } while (!node_tag_in_set(
                   current_node, (gumbo_tagset){TAG(H1), TAG(H2), TAG(H3),
                                     TAG(H4), TAG(H5), TAG(H6)}));
      return success;
    }
  } else if (tag_is(token, kStartTag, GUMBO_TAG_A)) {
    bool success = true;
    int last_a;
    int has_matching_a = find_last_anchor_index(parser, &last_a);
    if (has_matching_a) {
      assert(has_matching_a == 1);
      parser_add_parse_error(parser, token);
      adoption_agency_algorithm(parser, token, GUMBO_TAG_A);
      // The adoption agency algorithm usually removes all instances of <a>
      // from the list of active formatting elements, but in case it doesn't,
      // we're supposed to do this.  (The conditions where it might not are
      // listed in the spec.)
      if (find_last_anchor_index(parser, &last_a)) {
        void* last_element = gumbo_vector_remove_at(
            parser, last_a, &state->_active_formatting_elements);
        gumbo_vector_remove(parser, last_element, &state->_open_elements);
      }
      success = false;
    }
    reconstruct_active_formatting_elements(parser);
    add_formatting_element(parser, insert_element_from_token(parser, token));
    return success;
  } else if (tag_in(token, kStartTag,
                 (gumbo_tagset){TAG(B), TAG(BIG), TAG(CODE), TAG(EM), TAG(FONT),
                     TAG(I), TAG(S), TAG(SMALL), TAG(STRIKE), TAG(STRONG),
                     TAG(TT), TAG(U)})) {
    reconstruct_active_formatting_elements(parser);
    add_formatting_element(parser, insert_element_from_token(parser, token));
    return true;
  } else if (tag_is(token, kStartTag, GUMBO_TAG_NOBR)) {
    bool result = true;
    reconstruct_active_formatting_elements(parser);
    if (has_an_element_in_scope(parser, GUMBO_TAG_NOBR)) {
      result = false;
      parser_add_parse_error(parser, token);
      adoption_agency_algorithm(parser, token, GUMBO_TAG_NOBR);
      reconstruct_active_formatting_elements(parser);
    }
    insert_element_from_token(parser, token);
    add_formatting_element(parser, get_current_node(parser));
    return result;
  } else if (tag_in(token, kEndTag,
                 (gumbo_tagset){TAG(A), TAG(B), TAG(BIG), TAG(CODE), TAG(EM),
                     TAG(FONT), TAG(I), TAG(NOBR), TAG(S), TAG(SMALL),
                     TAG(STRIKE), TAG(STRONG), TAG(TT), TAG(U)})) {
    return adoption_agency_algorithm(parser, token, token->v.end_tag);
  } else if (tag_in(token, kStartTag,
                 (gumbo_tagset){TAG(APPLET), TAG(MARQUEE), TAG(OBJECT)})) {
    reconstruct_active_formatting_elements(parser);
    insert_element_from_token(parser, token);
    add_formatting_element(parser, &kActiveFormattingScopeMarker);
    set_frameset_not_ok(parser);
    return true;
  } else if (tag_in(token, kEndTag,
                 (gumbo_tagset){TAG(APPLET), TAG(MARQUEE), TAG(OBJECT)})) {
    GumboTag token_tag = token->v.end_tag;
    if (!has_an_element_in_table_scope(parser, token_tag)) {
      parser_add_parse_error(parser, token);
      ignore_token(parser);
      return false;
    }
    implicitly_close_tags(parser, token, GUMBO_NAMESPACE_HTML, token_tag);
    clear_active_formatting_elements(parser);
    return true;
  } else if (tag_is(token, kStartTag, GUMBO_TAG_TABLE)) {
    if (get_document_node(parser)->v.document.doc_type_quirks_mode !=
        GUMBO_DOCTYPE_QUIRKS) {
      maybe_implicitly_close_p_tag(parser, token);
    }
    insert_element_from_token(parser, token);
    set_frameset_not_ok(parser);
    set_insertion_mode(parser, GUMBO_INSERTION_MODE_IN_TABLE);
    return true;
  } else if (tag_in(token, kStartTag,
                 (gumbo_tagset){TAG(AREA), TAG(BR), TAG(EMBED), TAG(IMG),
                     TAG(IMAGE), TAG(KEYGEN), TAG(WBR)})) {
    bool success = true;
    if (tag_is(token, kStartTag, GUMBO_TAG_IMAGE)) {
      success = false;
      parser_add_parse_error(parser, token);
      token->v.start_tag.tag = GUMBO_TAG_IMG;
    }
    reconstruct_active_formatting_elements(parser);
    GumboNode* node = insert_element_from_token(parser, token);
    if (tag_is(token, kStartTag, GUMBO_TAG_IMAGE)) {
      success = false;
      parser_add_parse_error(parser, token);
      node->v.element.tag = GUMBO_TAG_IMG;
      node->parse_flags |= GUMBO_INSERTION_FROM_IMAGE;
    }
    pop_current_node(parser);
    acknowledge_self_closing_tag(parser);
    set_frameset_not_ok(parser);
    return success;
  } else if (tag_is(token, kStartTag, GUMBO_TAG_INPUT)) {
    if (!attribute_matches(&token->v.start_tag.attributes, "type", "hidden")) {
      // Must be before the element is inserted, as that takes ownership of the
      // token's attribute vector.
      set_frameset_not_ok(parser);
    }
    reconstruct_active_formatting_elements(parser);
    insert_element_from_token(parser, token);
    pop_current_node(parser);
    acknowledge_self_closing_tag(parser);
    return true;
  } else if (tag_in(token, kStartTag,
                 (gumbo_tagset){TAG(PARAM), TAG(SOURCE), TAG(TRACK)})) {
    insert_element_from_token(parser, token);
    pop_current_node(parser);
    acknowledge_self_closing_tag(parser);
    return true;
  } else if (tag_is(token, kStartTag, GUMBO_TAG_HR)) {
    bool result = maybe_implicitly_close_p_tag(parser, token);
    insert_element_from_token(parser, token);
    pop_current_node(parser);
    acknowledge_self_closing_tag(parser);
    set_frameset_not_ok(parser);
    return result;
  } else if (tag_is(token, kStartTag, GUMBO_TAG_ISINDEX)) {
    parser_add_parse_error(parser, token);
    if (parser->_parser_state->_form_element != NULL &&
        !has_open_element(parser, GUMBO_TAG_TEMPLATE)) {
      ignore_token(parser);
      return false;
    }
    acknowledge_self_closing_tag(parser);
    maybe_implicitly_close_p_tag(parser, token);
    set_frameset_not_ok(parser);

    GumboVector* token_attrs = &token->v.start_tag.attributes;
    GumboAttribute* prompt_attr = gumbo_get_attribute(token_attrs, "prompt");
    GumboAttribute* action_attr = gumbo_get_attribute(token_attrs, "action");
    GumboAttribute* name_attr = gumbo_get_attribute(token_attrs, "name");

    GumboNode* form = insert_element_of_tag_type(
        parser, GUMBO_TAG_FORM, GUMBO_INSERTION_FROM_ISINDEX);
    if (!has_open_element(parser, GUMBO_TAG_TEMPLATE)) {
      parser->_parser_state->_form_element = form;
    }
    if (action_attr) {
      gumbo_vector_add(parser, action_attr, &form->v.element.attributes);
    }
    insert_element_of_tag_type(
        parser, GUMBO_TAG_HR, GUMBO_INSERTION_FROM_ISINDEX);
    pop_current_node(parser);  // <hr>

    insert_element_of_tag_type(
        parser, GUMBO_TAG_LABEL, GUMBO_INSERTION_FROM_ISINDEX);
    TextNodeBufferState* text_state = &parser->_parser_state->_text_node;
    text_state->_start_original_text = token->original_text.data;
    text_state->_start_position = token->position;
    text_state->_type = GUMBO_NODE_TEXT;
    if (prompt_attr) {
      int prompt_attr_length = strlen(prompt_attr->value);
      gumbo_string_buffer_destroy(parser, &text_state->_buffer);
      text_state->_buffer.data = gumbo_copy_stringz(parser, prompt_attr->value);
      text_state->_buffer.length = prompt_attr_length;
      text_state->_buffer.capacity = prompt_attr_length + 1;
      gumbo_destroy_attribute(parser, prompt_attr);
    } else {
      GumboStringPiece prompt_text =
          GUMBO_STRING("This is a searchable index. Enter search keywords: ");
      gumbo_string_buffer_append_string(
          parser, &prompt_text, &text_state->_buffer);
    }

    GumboNode* input = insert_element_of_tag_type(
        parser, GUMBO_TAG_INPUT, GUMBO_INSERTION_FROM_ISINDEX);
    for (unsigned int i = 0; i < token_attrs->length; ++i) {
      GumboAttribute* attr = token_attrs->data[i];
      if (attr != prompt_attr && attr != action_attr && attr != name_attr) {
        gumbo_vector_add(parser, attr, &input->v.element.attributes);
      }
      token_attrs->data[i] = NULL;
    }

    // All attributes have been successfully transferred and nulled out at this
    // point, so the call to ignore_token will free the memory for it without
    // touching the attributes.
    ignore_token(parser);

    // The name attribute, if present, should be destroyed since it's ignored
    // when copying over.  The action attribute should be kept since it's moved
    // to the form.
    if (name_attr) {
      gumbo_destroy_attribute(parser, name_attr);
    }

    GumboAttribute* name =
        gumbo_parser_allocate(parser, sizeof(GumboAttribute));
    GumboStringPiece name_str = GUMBO_STRING("name");
    GumboStringPiece isindex_str = GUMBO_STRING("isindex");
    name->attr_namespace = GUMBO_ATTR_NAMESPACE_NONE;
    name->name = gumbo_copy_stringz(parser, "name");
    name->value = gumbo_copy_stringz(parser, "isindex");
    name->original_name = name_str;
    name->original_value = isindex_str;
    name->name_start = kGumboEmptySourcePosition;
    name->name_end = kGumboEmptySourcePosition;
    name->value_start = kGumboEmptySourcePosition;
    name->value_end = kGumboEmptySourcePosition;
    gumbo_vector_add(parser, name, &input->v.element.attributes);

    pop_current_node(parser);  // <input>
    pop_current_node(parser);  // <label>
    insert_element_of_tag_type(
        parser, GUMBO_TAG_HR, GUMBO_INSERTION_FROM_ISINDEX);
    pop_current_node(parser);  // <hr>
    pop_current_node(parser);  // <form>
    if (!has_open_element(parser, GUMBO_TAG_TEMPLATE)) {
      parser->_parser_state->_form_element = NULL;
    }
    return false;
  } else if (tag_is(token, kStartTag, GUMBO_TAG_TEXTAREA)) {
    run_generic_parsing_algorithm(parser, token, GUMBO_LEX_RCDATA);
    parser->_parser_state->_ignore_next_linefeed = true;
    set_frameset_not_ok(parser);
    return true;
  } else if (tag_is(token, kStartTag, GUMBO_TAG_XMP)) {
    bool result = maybe_implicitly_close_p_tag(parser, token);
    reconstruct_active_formatting_elements(parser);
    set_frameset_not_ok(parser);
    run_generic_parsing_algorithm(parser, token, GUMBO_LEX_RAWTEXT);
    return result;
  } else if (tag_is(token, kStartTag, GUMBO_TAG_IFRAME)) {
    set_frameset_not_ok(parser);
    run_generic_parsing_algorithm(parser, token, GUMBO_LEX_RAWTEXT);
    return true;
  } else if (tag_is(token, kStartTag, GUMBO_TAG_NOEMBED)) {
    run_generic_parsing_algorithm(parser, token, GUMBO_LEX_RAWTEXT);
    return true;
  } else if (tag_is(token, kStartTag, GUMBO_TAG_SELECT)) {
    reconstruct_active_formatting_elements(parser);
    insert_element_from_token(parser, token);
    set_frameset_not_ok(parser);
    GumboInsertionMode state = parser->_parser_state->_insertion_mode;
    if (state == GUMBO_INSERTION_MODE_IN_TABLE ||
        state == GUMBO_INSERTION_MODE_IN_CAPTION ||
        state == GUMBO_INSERTION_MODE_IN_TABLE_BODY ||
        state == GUMBO_INSERTION_MODE_IN_ROW ||
        state == GUMBO_INSERTION_MODE_IN_CELL) {
      set_insertion_mode(parser, GUMBO_INSERTION_MODE_IN_SELECT_IN_TABLE);
    } else {
      set_insertion_mode(parser, GUMBO_INSERTION_MODE_IN_SELECT);
    }
    return true;
  } else if (tag_in(token, kStartTag,
                 (gumbo_tagset){TAG(OPTION), TAG(OPTGROUP)})) {
    if (node_html_tag_is(get_current_node(parser), GUMBO_TAG_OPTION)) {
      pop_current_node(parser);
    }
    reconstruct_active_formatting_elements(parser);
    insert_element_from_token(parser, token);
    return true;
  } else if (tag_in(token, kStartTag,
                 (gumbo_tagset){TAG(RB), TAG(RP), TAG(RT), TAG(RTC)})) {
    bool success = true;
    GumboTag exception =
        tag_in(token, kStartTag, (gumbo_tagset){TAG(RT), TAG(RP)})
            ? GUMBO_TAG_RTC
            : GUMBO_TAG_LAST;
    if (has_an_element_in_scope(parser, GUMBO_TAG_RUBY)) {
      generate_implied_end_tags(parser, exception);
    }
    if (!node_html_tag_is(get_current_node(parser), GUMBO_TAG_RUBY) &&
        !(exception == GUMBO_TAG_LAST ||
            node_html_tag_is(get_current_node(parser), GUMBO_TAG_RTC))) {
      parser_add_parse_error(parser, token);
      success = false;
    }
    insert_element_from_token(parser, token);
    return success;
  } else if (tag_is(token, kEndTag, GUMBO_TAG_BR)) {
    parser_add_parse_error(parser, token);
    reconstruct_active_formatting_elements(parser);
    insert_element_of_tag_type(
        parser, GUMBO_TAG_BR, GUMBO_INSERTION_CONVERTED_FROM_END_TAG);
    pop_current_node(parser);
    return false;
  } else if (tag_is(token, kStartTag, GUMBO_TAG_MATH)) {
    reconstruct_active_formatting_elements(parser);
    adjust_mathml_attributes(parser, token);
    adjust_foreign_attributes(parser, token);
    insert_foreign_element(parser, token, GUMBO_NAMESPACE_MATHML);
    if (token->v.start_tag.is_self_closing) {
      pop_current_node(parser);
      acknowledge_self_closing_tag(parser);
    }
    return true;
  } else if (tag_is(token, kStartTag, GUMBO_TAG_SVG)) {
    reconstruct_active_formatting_elements(parser);
    adjust_svg_attributes(parser, token);
    adjust_foreign_attributes(parser, token);
    insert_foreign_element(parser, token, GUMBO_NAMESPACE_SVG);
    if (token->v.start_tag.is_self_closing) {
      pop_current_node(parser);
      acknowledge_self_closing_tag(parser);
    }
    return true;
  } else if (tag_in(token, kStartTag,
                 (gumbo_tagset){TAG(CAPTION), TAG(COL), TAG(COLGROUP),
                     TAG(FRAME), TAG(HEAD), TAG(TBODY), TAG(TD), TAG(TFOOT),
                     TAG(TH), TAG(THEAD), TAG(TR)})) {
    parser_add_parse_error(parser, token);
    ignore_token(parser);
    return false;
  } else if (token->type == GUMBO_TOKEN_START_TAG) {
    reconstruct_active_formatting_elements(parser);
    insert_element_from_token(parser, token);
    return true;
  } else {
    assert(token->type == GUMBO_TOKEN_END_TAG);
    GumboTag end_tag = token->v.end_tag;
    assert(state->_open_elements.length > 0);
    assert(node_html_tag_is(state->_open_elements.data[0], GUMBO_TAG_HTML));
    // Walk up the stack of open elements until we find one that either:
    // a) Matches the tag name we saw
    // b) Is in the "special" category.
    // If we see a), implicitly close everything up to and including it.  If we
    // see b), then record a parse error, don't close anything (except the
    // implied end tags) and ignore the end tag token.
    for (int i = state->_open_elements.length; --i >= 0;) {
      const GumboNode* node = state->_open_elements.data[i];
      if (node_html_tag_is(node, end_tag)) {
        generate_implied_end_tags(parser, end_tag);
        // TODO(jdtang): Do I need to add a parse error here?  The condition in
        // the spec seems like it's the inverse of the loop condition above, and
        // so would never fire.
        while (node != pop_current_node(parser))
          ;  // Pop everything.
        return true;
      } else if (is_special_node(node)) {
        parser_add_parse_error(parser, token);
        ignore_token(parser);
        return false;
      }
    }
    // <html> is in the special category, so we should never get here.
    assert(0);
    return false;
  }
}

// http://www.whatwg.org/specs/web-apps/current-work/complete/tokenization.html#parsing-main-incdata
static bool handle_text(GumboParser* parser, GumboToken* token) {
  if (token->type == GUMBO_TOKEN_CHARACTER ||
      token->type == GUMBO_TOKEN_WHITESPACE) {
    insert_text_token(parser, token);
  } else {
    // We provide only bare-bones script handling that doesn't involve any of
    // the parser-pause/already-started/script-nesting flags or re-entrant
    // invocations of the tokenizer.  Because the intended usage of this library
    // is mostly for templating, refactoring, and static-analysis libraries, we
    // provide the script body as a text-node child of the <script> element.
    // This behavior doesn't support document.write of partial HTML elements,
    // but should be adequate for almost all other scripting support.
    if (token->type == GUMBO_TOKEN_EOF) {
      parser_add_parse_error(parser, token);
      parser->_parser_state->_reprocess_current_token = true;
    }
    pop_current_node(parser);
    set_insertion_mode(parser, parser->_parser_state->_original_insertion_mode);
  }
  return true;
}

// http://www.whatwg.org/specs/web-apps/current-work/complete/tokenization.html#parsing-main-intable
static bool handle_in_table(GumboParser* parser, GumboToken* token) {
  GumboParserState* state = parser->_parser_state;
  if (token->type == GUMBO_TOKEN_CHARACTER ||
      token->type == GUMBO_TOKEN_WHITESPACE) {
    // The "pending table character tokens" list described in the spec is
    // nothing more than the TextNodeBufferState.  We accumulate text tokens as
    // normal, except that when we go to flush them in the handle_in_table_text,
    // we set _foster_parent_insertions if there're non-whitespace characters in
    // the buffer.
    assert(state->_text_node._buffer.length == 0);
    state->_original_insertion_mode = state->_insertion_mode;
    state->_reprocess_current_token = true;
    set_insertion_mode(parser, GUMBO_INSERTION_MODE_IN_TABLE_TEXT);
    return true;
  } else if (token->type == GUMBO_TOKEN_DOCTYPE) {
    parser_add_parse_error(parser, token);
    ignore_token(parser);
    return false;
  } else if (token->type == GUMBO_TOKEN_COMMENT) {
    append_comment_node(parser, get_current_node(parser), token);
    return true;
  } else if (tag_is(token, kStartTag, GUMBO_TAG_CAPTION)) {
    clear_stack_to_table_context(parser);
    add_formatting_element(parser, &kActiveFormattingScopeMarker);
    insert_element_from_token(parser, token);
    set_insertion_mode(parser, GUMBO_INSERTION_MODE_IN_CAPTION);
    return true;
  } else if (tag_is(token, kStartTag, GUMBO_TAG_COLGROUP)) {
    clear_stack_to_table_context(parser);
    insert_element_from_token(parser, token);
    set_insertion_mode(parser, GUMBO_INSERTION_MODE_IN_COLUMN_GROUP);
    return true;
  } else if (tag_is(token, kStartTag, GUMBO_TAG_COL)) {
    clear_stack_to_table_context(parser);
    insert_element_of_tag_type(
        parser, GUMBO_TAG_COLGROUP, GUMBO_INSERTION_IMPLIED);
    parser->_parser_state->_reprocess_current_token = true;
    set_insertion_mode(parser, GUMBO_INSERTION_MODE_IN_COLUMN_GROUP);
    return true;
  } else if (tag_in(token, kStartTag,
                 (gumbo_tagset){TAG(TBODY), TAG(TFOOT), TAG(THEAD), TAG(TD),
                     TAG(TH), TAG(TR)})) {
    clear_stack_to_table_context(parser);
    set_insertion_mode(parser, GUMBO_INSERTION_MODE_IN_TABLE_BODY);
    if (tag_in(token, kStartTag, (gumbo_tagset){TAG(TD), TAG(TH), TAG(TR)})) {
      insert_element_of_tag_type(
          parser, GUMBO_TAG_TBODY, GUMBO_INSERTION_IMPLIED);
      state->_reprocess_current_token = true;
    } else {
      insert_element_from_token(parser, token);
    }
    return true;
  } else if (tag_is(token, kStartTag, GUMBO_TAG_TABLE)) {
    parser_add_parse_error(parser, token);
    if (close_table(parser)) {
      parser->_parser_state->_reprocess_current_token = true;
    } else {
      ignore_token(parser);
    }
    return false;
  } else if (tag_is(token, kEndTag, GUMBO_TAG_TABLE)) {
    if (!close_table(parser)) {
      parser_add_parse_error(parser, token);
      return false;
    }
    return true;
  } else if (tag_in(token, kEndTag,
                 (gumbo_tagset){TAG(BODY), TAG(CAPTION), TAG(COL),
                     TAG(COLGROUP), TAG(HTML), TAG(TBODY), TAG(TD), TAG(TFOOT),
                     TAG(TH), TAG(THEAD), TAG(TR)})) {
    parser_add_parse_error(parser, token);
    ignore_token(parser);
    return false;
  } else if (tag_in(token, kStartTag,
                 (gumbo_tagset){TAG(STYLE), TAG(SCRIPT), TAG(TEMPLATE)}) ||
             (tag_is(token, kEndTag, GUMBO_TAG_TEMPLATE))) {
    return handle_in_head(parser, token);
  } else if (tag_is(token, kStartTag, GUMBO_TAG_INPUT) &&
             attribute_matches(
                 &token->v.start_tag.attributes, "type", "hidden")) {
    parser_add_parse_error(parser, token);
    insert_element_from_token(parser, token);
    pop_current_node(parser);
    return false;
  } else if (tag_is(token, kStartTag, GUMBO_TAG_FORM)) {
    parser_add_parse_error(parser, token);
    if (state->_form_element || has_open_element(parser, GUMBO_TAG_TEMPLATE)) {
      ignore_token(parser);
      return false;
    }
    state->_form_element = insert_element_from_token(parser, token);
    pop_current_node(parser);
    return false;
  } else if (token->type == GUMBO_TOKEN_EOF) {
    return handle_in_body(parser, token);
  } else {
    parser_add_parse_error(parser, token);
    state->_foster_parent_insertions = true;
    bool result = handle_in_body(parser, token);
    state->_foster_parent_insertions = false;
    return result;
  }
}

// http://www.whatwg.org/specs/web-apps/current-work/complete/tokenization.html#parsing-main-intabletext
static bool handle_in_table_text(GumboParser* parser, GumboToken* token) {
  if (token->type == GUMBO_TOKEN_NULL) {
    parser_add_parse_error(parser, token);
    ignore_token(parser);
    return false;
  } else if (token->type == GUMBO_TOKEN_CHARACTER ||
             token->type == GUMBO_TOKEN_WHITESPACE) {
    insert_text_token(parser, token);
    return true;
  } else {
    GumboParserState* state = parser->_parser_state;
    GumboStringBuffer* buffer = &state->_text_node._buffer;
    // Can't use strspn for this because GumboStringBuffers are not
    // null-terminated.
    // Note that TextNodeBuffer may contain UTF-8 characters, but the presence
    // of any one byte that is not whitespace means we flip the flag, so this
    // loop is still valid.
    for (unsigned int i = 0; i < buffer->length; ++i) {
      if (!isspace((unsigned char) buffer->data[i]) ||
          buffer->data[i] == '\v') {
        state->_foster_parent_insertions = true;
        reconstruct_active_formatting_elements(parser);
        break;
      }
    }
    maybe_flush_text_node_buffer(parser);
    state->_foster_parent_insertions = false;
    state->_reprocess_current_token = true;
    state->_insertion_mode = state->_original_insertion_mode;
    return true;
  }
}

// http://www.whatwg.org/specs/web-apps/current-work/complete/tokenization.html#parsing-main-incaption
static bool handle_in_caption(GumboParser* parser, GumboToken* token) {
  if (tag_is(token, kEndTag, GUMBO_TAG_CAPTION)) {
    if (!has_an_element_in_table_scope(parser, GUMBO_TAG_CAPTION)) {
      parser_add_parse_error(parser, token);
      ignore_token(parser);
      return false;
    } else {
      generate_implied_end_tags(parser, GUMBO_TAG_LAST);
      bool result = true;
      if (!node_html_tag_is(get_current_node(parser), GUMBO_TAG_CAPTION)) {
        parser_add_parse_error(parser, token);
      }
      while (!node_html_tag_is(pop_current_node(parser), GUMBO_TAG_CAPTION))
        ;
      clear_active_formatting_elements(parser);
      set_insertion_mode(parser, GUMBO_INSERTION_MODE_IN_TABLE);
      return result;
    }
  } else if (tag_in(token, kStartTag,
                 (gumbo_tagset){TAG(CAPTION), TAG(COL), TAG(COLGROUP),
                     TAG(TBODY), TAG(TD), TAG(TFOOT), TAG(TH), TAG(THEAD),
                     TAG(TR)}) ||
             (tag_is(token, kEndTag, GUMBO_TAG_TABLE))) {
    if (!has_an_element_in_table_scope(parser, GUMBO_TAG_CAPTION)) {
      parser_add_parse_error(parser, token);
      ignore_token(parser);
      return false;
    }
    while (!node_html_tag_is(pop_current_node(parser), GUMBO_TAG_CAPTION))
      ;
    clear_active_formatting_elements(parser);
    set_insertion_mode(parser, GUMBO_INSERTION_MODE_IN_TABLE);
    parser->_parser_state->_reprocess_current_token = true;
    return true;
  } else if (tag_in(token, kEndTag,
                 (gumbo_tagset){TAG(BODY), TAG(COL), TAG(COLGROUP), TAG(HTML),
                     TAG(TBODY), TAG(TD), TAG(TFOOT), TAG(TH), TAG(THEAD),
                     TAG(TR)})) {
    parser_add_parse_error(parser, token);
    ignore_token(parser);
    return false;
  } else {
    return handle_in_body(parser, token);
  }
}

// http://www.whatwg.org/specs/web-apps/current-work/complete/tokenization.html#parsing-main-incolgroup
static bool handle_in_column_group(GumboParser* parser, GumboToken* token) {
  if (token->type == GUMBO_TOKEN_WHITESPACE) {
    insert_text_token(parser, token);
    return true;
  } else if (token->type == GUMBO_TOKEN_DOCTYPE) {
    parser_add_parse_error(parser, token);
    ignore_token(parser);
    return false;
  } else if (token->type == GUMBO_TOKEN_COMMENT) {
    append_comment_node(parser, get_current_node(parser), token);
    return true;
  } else if (tag_is(token, kStartTag, GUMBO_TAG_HTML)) {
    return handle_in_body(parser, token);
  } else if (tag_is(token, kStartTag, GUMBO_TAG_COL)) {
    insert_element_from_token(parser, token);
    pop_current_node(parser);
    acknowledge_self_closing_tag(parser);
    return true;
  } else if (tag_is(token, kEndTag, GUMBO_TAG_COLGROUP)) {
    if (!node_html_tag_is(get_current_node(parser), GUMBO_TAG_COLGROUP)) {
      parser_add_parse_error(parser, token);
      ignore_token(parser);
      return false;
    }
    pop_current_node(parser);
    set_insertion_mode(parser, GUMBO_INSERTION_MODE_IN_TABLE);
    return false;
  } else if (tag_is(token, kEndTag, GUMBO_TAG_COL)) {
    parser_add_parse_error(parser, token);
    ignore_token(parser);
    return false;
  } else if (tag_is(token, kStartTag, GUMBO_TAG_TEMPLATE) ||
             tag_is(token, kEndTag, GUMBO_TAG_TEMPLATE)) {
    return handle_in_head(parser, token);
  } else if (token->type == GUMBO_TOKEN_EOF) {
    return handle_in_body(parser, token);
  } else {
    if (!node_html_tag_is(get_current_node(parser), GUMBO_TAG_COLGROUP)) {
      parser_add_parse_error(parser, token);
      ignore_token(parser);
      return false;
    }
    pop_current_node(parser);
    set_insertion_mode(parser, GUMBO_INSERTION_MODE_IN_TABLE);
    parser->_parser_state->_reprocess_current_token = true;
    return true;
  }
}

// http://www.whatwg.org/specs/web-apps/current-work/complete/tokenization.html#parsing-main-intbody
static bool handle_in_table_body(GumboParser* parser, GumboToken* token) {
  if (tag_is(token, kStartTag, GUMBO_TAG_TR)) {
    clear_stack_to_table_body_context(parser);
    insert_element_from_token(parser, token);
    set_insertion_mode(parser, GUMBO_INSERTION_MODE_IN_ROW);
    return true;
  } else if (tag_in(token, kStartTag, (gumbo_tagset){TAG(TD), TAG(TH)})) {
    parser_add_parse_error(parser, token);
    clear_stack_to_table_body_context(parser);
    insert_element_of_tag_type(parser, GUMBO_TAG_TR, GUMBO_INSERTION_IMPLIED);
    parser->_parser_state->_reprocess_current_token = true;
    set_insertion_mode(parser, GUMBO_INSERTION_MODE_IN_ROW);
    return false;
  } else if (tag_in(token, kEndTag,
                 (gumbo_tagset){TAG(TBODY), TAG(TFOOT), TAG(THEAD)})) {
    if (!has_an_element_in_table_scope(parser, token->v.end_tag)) {
      parser_add_parse_error(parser, token);
      ignore_token(parser);
      return false;
    }
    clear_stack_to_table_body_context(parser);
    pop_current_node(parser);
    set_insertion_mode(parser, GUMBO_INSERTION_MODE_IN_TABLE);
    return true;
  } else if (tag_in(token, kStartTag,
                 (gumbo_tagset){TAG(CAPTION), TAG(COL), TAG(COLGROUP),
                     TAG(TBODY), TAG(TFOOT), TAG(THEAD)}) ||
             tag_is(token, kEndTag, GUMBO_TAG_TABLE)) {
    if (!(has_an_element_in_table_scope(parser, GUMBO_TAG_TBODY) ||
            has_an_element_in_table_scope(parser, GUMBO_TAG_THEAD) ||
            has_an_element_in_table_scope(parser, GUMBO_TAG_TFOOT))) {
      parser_add_parse_error(parser, token);
      ignore_token(parser);
      return false;
    }
    clear_stack_to_table_body_context(parser);
    pop_current_node(parser);
    set_insertion_mode(parser, GUMBO_INSERTION_MODE_IN_TABLE);
    parser->_parser_state->_reprocess_current_token = true;
    return true;
  } else if (tag_in(token, kEndTag,
                 (gumbo_tagset){TAG(BODY), TAG(CAPTION), TAG(COL), TAG(TR),
                     TAG(COLGROUP), TAG(HTML), TAG(TD), TAG(TH)})) {
    parser_add_parse_error(parser, token);
    ignore_token(parser);
    return false;
  } else {
    return handle_in_table(parser, token);
  }
}

// http://www.whatwg.org/specs/web-apps/current-work/complete/tokenization.html#parsing-main-intr
static bool handle_in_row(GumboParser* parser, GumboToken* token) {
  if (tag_in(token, kStartTag, (gumbo_tagset){TAG(TH), TAG(TD)})) {
    clear_stack_to_table_row_context(parser);
    insert_element_from_token(parser, token);
    set_insertion_mode(parser, GUMBO_INSERTION_MODE_IN_CELL);
    add_formatting_element(parser, &kActiveFormattingScopeMarker);
    return true;
  } else if (tag_is(token, kEndTag, GUMBO_TAG_TR)) {
    if (!has_an_element_in_table_scope(parser, GUMBO_TAG_TR)) {
      parser_add_parse_error(parser, token);
      ignore_token(parser);
      return false;
    } else {
      clear_stack_to_table_row_context(parser);
      pop_current_node(parser);
      set_insertion_mode(parser, GUMBO_INSERTION_MODE_IN_TABLE_BODY);
      return true;
    }
  } else if (tag_in(token, kStartTag,
                 (gumbo_tagset){TAG(CAPTION), TAG(COL), TAG(COLGROUP),
                     TAG(TBODY), TAG(TFOOT), TAG(THEAD), TAG(TR)}) ||
             tag_is(token, kEndTag, GUMBO_TAG_TABLE)) {
    if (!has_an_element_in_table_scope(parser, GUMBO_TAG_TR)) {
      parser_add_parse_error(parser, token);
      ignore_token(parser);
      return false;
    } else {
      clear_stack_to_table_row_context(parser);
      pop_current_node(parser);
      set_insertion_mode(parser, GUMBO_INSERTION_MODE_IN_TABLE_BODY);
      parser->_parser_state->_reprocess_current_token = true;
      return true;
    }
  } else if (tag_in(token, kEndTag,
                 (gumbo_tagset){TAG(TBODY), TAG(TFOOT), TAG(THEAD)})) {
    if (!has_an_element_in_table_scope(parser, token->v.end_tag) ||
        (!has_an_element_in_table_scope(parser, GUMBO_TAG_TR))) {
      parser_add_parse_error(parser, token);
      ignore_token(parser);
      return false;
    } else {
      clear_stack_to_table_row_context(parser);
      pop_current_node(parser);
      set_insertion_mode(parser, GUMBO_INSERTION_MODE_IN_TABLE_BODY);
      parser->_parser_state->_reprocess_current_token = true;
      return true;
    }
  } else if (tag_in(token, kEndTag,
                 (gumbo_tagset){TAG(BODY), TAG(CAPTION), TAG(COL),
                     TAG(COLGROUP), TAG(HTML), TAG(TD), TAG(TH)})) {
    parser_add_parse_error(parser, token);
    ignore_token(parser);
    return false;
  } else {
    return handle_in_table(parser, token);
  }
}

// http://www.whatwg.org/specs/web-apps/current-work/complete/tokenization.html#parsing-main-intd
static bool handle_in_cell(GumboParser* parser, GumboToken* token) {
  if (tag_in(token, kEndTag, (gumbo_tagset){TAG(TD), TAG(TH)})) {
    GumboTag token_tag = token->v.end_tag;
    if (!has_an_element_in_table_scope(parser, token_tag)) {
      parser_add_parse_error(parser, token);
      ignore_token(parser);
      return false;
    }
    return close_table_cell(parser, token, token_tag);
  } else if (tag_in(token, kStartTag,
                 (gumbo_tagset){TAG(CAPTION), TAG(COL), TAG(COLGROUP),
                     TAG(TBODY), TAG(TD), TAG(TFOOT), TAG(TH), TAG(THEAD),
                     TAG(TR)})) {
    gumbo_debug("Handling <td> in cell.\n");
    if (!has_an_element_in_table_scope(parser, GUMBO_TAG_TH) &&
        !has_an_element_in_table_scope(parser, GUMBO_TAG_TD)) {
      gumbo_debug("Bailing out because there's no <td> or <th> in scope.\n");
      parser_add_parse_error(parser, token);
      ignore_token(parser);
      return false;
    }
    parser->_parser_state->_reprocess_current_token = true;
    return close_current_cell(parser, token);
  } else if (tag_in(token, kEndTag, (gumbo_tagset){TAG(BODY), TAG(CAPTION),
                                        TAG(COL), TAG(COLGROUP), TAG(HTML)})) {
    parser_add_parse_error(parser, token);
    ignore_token(parser);
    return false;
  } else if (tag_in(token, kEndTag, (gumbo_tagset){TAG(TABLE), TAG(TBODY),
                                        TAG(TFOOT), TAG(THEAD), TAG(TR)})) {
    if (!has_an_element_in_table_scope(parser, token->v.end_tag)) {
      parser_add_parse_error(parser, token);
      ignore_token(parser);
      return false;
    }
    parser->_parser_state->_reprocess_current_token = true;
    return close_current_cell(parser, token);
  } else {
    return handle_in_body(parser, token);
  }
}

// http://www.whatwg.org/specs/web-apps/current-work/complete/tokenization.html#parsing-main-inselect
static bool handle_in_select(GumboParser* parser, GumboToken* token) {
  if (token->type == GUMBO_TOKEN_NULL) {
    parser_add_parse_error(parser, token);
    ignore_token(parser);
    return false;
  } else if (token->type == GUMBO_TOKEN_CHARACTER ||
             token->type == GUMBO_TOKEN_WHITESPACE) {
    insert_text_token(parser, token);
    return true;
  } else if (token->type == GUMBO_TOKEN_DOCTYPE) {
    parser_add_parse_error(parser, token);
    ignore_token(parser);
    return false;
  } else if (token->type == GUMBO_TOKEN_COMMENT) {
    append_comment_node(parser, get_current_node(parser), token);
    return true;
  } else if (tag_is(token, kStartTag, GUMBO_TAG_HTML)) {
    return handle_in_body(parser, token);
  } else if (tag_is(token, kStartTag, GUMBO_TAG_OPTION)) {
    if (node_html_tag_is(get_current_node(parser), GUMBO_TAG_OPTION)) {
      pop_current_node(parser);
    }
    insert_element_from_token(parser, token);
    return true;
  } else if (tag_is(token, kStartTag, GUMBO_TAG_OPTGROUP)) {
    if (node_html_tag_is(get_current_node(parser), GUMBO_TAG_OPTION)) {
      pop_current_node(parser);
    }
    if (node_html_tag_is(get_current_node(parser), GUMBO_TAG_OPTGROUP)) {
      pop_current_node(parser);
    }
    insert_element_from_token(parser, token);
    return true;
  } else if (tag_is(token, kEndTag, GUMBO_TAG_OPTGROUP)) {
    GumboVector* open_elements = &parser->_parser_state->_open_elements;
    if (node_html_tag_is(get_current_node(parser), GUMBO_TAG_OPTION) &&
        node_html_tag_is(open_elements->data[open_elements->length - 2],
            GUMBO_TAG_OPTGROUP)) {
      pop_current_node(parser);
    }
    if (node_html_tag_is(get_current_node(parser), GUMBO_TAG_OPTGROUP)) {
      pop_current_node(parser);
      return true;
    } else {
      parser_add_parse_error(parser, token);
      ignore_token(parser);
      return false;
    }
  } else if (tag_is(token, kEndTag, GUMBO_TAG_OPTION)) {
    if (node_html_tag_is(get_current_node(parser), GUMBO_TAG_OPTION)) {
      pop_current_node(parser);
      return true;
    } else {
      parser_add_parse_error(parser, token);
      ignore_token(parser);
      return false;
    }
  } else if (tag_is(token, kEndTag, GUMBO_TAG_SELECT)) {
    if (!has_an_element_in_select_scope(parser, GUMBO_TAG_SELECT)) {
      parser_add_parse_error(parser, token);
      ignore_token(parser);
      return false;
    }
    close_current_select(parser);
    return true;
  } else if (tag_is(token, kStartTag, GUMBO_TAG_SELECT)) {
    parser_add_parse_error(parser, token);
    ignore_token(parser);
    if (has_an_element_in_select_scope(parser, GUMBO_TAG_SELECT)) {
      close_current_select(parser);
    }
    return false;
  } else if (tag_in(token, kStartTag,
                 (gumbo_tagset){TAG(INPUT), TAG(KEYGEN), TAG(TEXTAREA)})) {
    parser_add_parse_error(parser, token);
    if (!has_an_element_in_select_scope(parser, GUMBO_TAG_SELECT)) {
      ignore_token(parser);
    } else {
      close_current_select(parser);
      parser->_parser_state->_reprocess_current_token = true;
    }
    return false;
  } else if (tag_in(token, kStartTag,
                 (gumbo_tagset){TAG(SCRIPT), TAG(TEMPLATE)}) ||
             tag_is(token, kEndTag, GUMBO_TAG_TEMPLATE)) {
    return handle_in_head(parser, token);
  } else if (token->type == GUMBO_TOKEN_EOF) {
    return handle_in_body(parser, token);
  } else {
    parser_add_parse_error(parser, token);
    ignore_token(parser);
    return false;
  }
}

// http://www.whatwg.org/specs/web-apps/current-work/complete/tokenization.html#parsing-main-inselectintable
static bool handle_in_select_in_table(GumboParser* parser, GumboToken* token) {
  if (tag_in(token, kStartTag,
          (gumbo_tagset){TAG(CAPTION), TAG(TABLE), TAG(TBODY), TAG(TFOOT),
              TAG(THEAD), TAG(TR), TAG(TD), TAG(TH)})) {
    parser_add_parse_error(parser, token);
    close_current_select(parser);
    parser->_parser_state->_reprocess_current_token = true;
    return false;
  } else if (tag_in(token, kEndTag,
                 (gumbo_tagset){TAG(CAPTION), TAG(TABLE), TAG(TBODY),
                     TAG(TFOOT), TAG(THEAD), TAG(TR), TAG(TD), TAG(TH)})) {
    parser_add_parse_error(parser, token);
    if (!has_an_element_in_table_scope(parser, token->v.end_tag)) {
      ignore_token(parser);
      return false;
    } else {
      close_current_select(parser);
      // close_current_select already does the
      // reset_insertion_mode_appropriately
      // reset_insertion_mode_appropriately(parser);
      parser->_parser_state->_reprocess_current_token = true;
      return false;
    }
  } else {
    return handle_in_select(parser, token);
  }
}

// http://www.whatwg.org/specs/web-apps/current-work/multipage/tree-construction.html#parsing-main-intemplate
static bool handle_in_template(GumboParser* parser, GumboToken* token) {
  GumboParserState* state = parser->_parser_state;
  if (token->type == GUMBO_TOKEN_WHITESPACE ||
      token->type == GUMBO_TOKEN_CHARACTER ||
      token->type == GUMBO_TOKEN_COMMENT || token->type == GUMBO_TOKEN_NULL ||
      token->type == GUMBO_TOKEN_DOCTYPE) {
    return handle_in_body(parser, token);
  } else if (tag_in(token, kStartTag,
                 (gumbo_tagset){TAG(BASE), TAG(BASEFONT), TAG(BGSOUND),
                     TAG(LINK), TAG(META), TAG(NOFRAMES), TAG(SCRIPT),
                     TAG(STYLE), TAG(TEMPLATE), TAG(TITLE)}) ||
             tag_is(token, kEndTag, GUMBO_TAG_TEMPLATE)) {
    return handle_in_head(parser, token);
  } else if (tag_in(
                 token, kStartTag, (gumbo_tagset){TAG(CAPTION), TAG(COLGROUP),
                                       TAG(TBODY), TAG(TFOOT), TAG(THEAD)})) {
    pop_template_insertion_mode(parser);
    push_template_insertion_mode(parser, GUMBO_INSERTION_MODE_IN_TABLE);
    set_insertion_mode(parser, GUMBO_INSERTION_MODE_IN_TABLE);
    state->_reprocess_current_token = true;
    return true;
  } else if (tag_is(token, kStartTag, GUMBO_TAG_COL)) {
    pop_template_insertion_mode(parser);
    push_template_insertion_mode(parser, GUMBO_INSERTION_MODE_IN_COLUMN_GROUP);
    set_insertion_mode(parser, GUMBO_INSERTION_MODE_IN_COLUMN_GROUP);
    state->_reprocess_current_token = true;
    return true;
  } else if (tag_is(token, kStartTag, GUMBO_TAG_TR)) {
    pop_template_insertion_mode(parser);
    push_template_insertion_mode(parser, GUMBO_INSERTION_MODE_IN_TABLE_BODY);
    set_insertion_mode(parser, GUMBO_INSERTION_MODE_IN_TABLE_BODY);
    state->_reprocess_current_token = true;
    return true;
  } else if (tag_in(token, kStartTag, (gumbo_tagset){TAG(TD), TAG(TH)})) {
    pop_template_insertion_mode(parser);
    push_template_insertion_mode(parser, GUMBO_INSERTION_MODE_IN_ROW);
    set_insertion_mode(parser, GUMBO_INSERTION_MODE_IN_ROW);
    state->_reprocess_current_token = true;
    return true;
  } else if (token->type == GUMBO_TOKEN_START_TAG) {
    pop_template_insertion_mode(parser);
    push_template_insertion_mode(parser, GUMBO_INSERTION_MODE_IN_BODY);
    set_insertion_mode(parser, GUMBO_INSERTION_MODE_IN_BODY);
    state->_reprocess_current_token = true;
    return true;
  } else if (token->type == GUMBO_TOKEN_END_TAG) {
    parser_add_parse_error(parser, token);
    ignore_token(parser);
    return false;
  } else if (token->type == GUMBO_TOKEN_EOF) {
    if (!has_open_element(parser, GUMBO_TAG_TEMPLATE)) {
      // Stop parsing.
      return true;
    }
    parser_add_parse_error(parser, token);
    while (!node_html_tag_is(pop_current_node(parser), GUMBO_TAG_TEMPLATE))
      ;
    clear_active_formatting_elements(parser);
    pop_template_insertion_mode(parser);
    reset_insertion_mode_appropriately(parser);
    state->_reprocess_current_token = true;
    return false;
  } else {
    assert(0);
    return false;
  }
}

// http://www.whatwg.org/specs/web-apps/current-work/complete/tokenization.html#parsing-main-afterbody
static bool handle_after_body(GumboParser* parser, GumboToken* token) {
  if (token->type == GUMBO_TOKEN_WHITESPACE ||
      tag_is(token, kStartTag, GUMBO_TAG_HTML)) {
    return handle_in_body(parser, token);
  } else if (token->type == GUMBO_TOKEN_COMMENT) {
    GumboNode* html_node = parser->_output->root;
    assert(html_node != NULL);
    append_comment_node(parser, html_node, token);
    return true;
  } else if (token->type == GUMBO_TOKEN_DOCTYPE) {
    parser_add_parse_error(parser, token);
    ignore_token(parser);
    return false;
  } else if (tag_is(token, kEndTag, GUMBO_TAG_HTML)) {
    /* fragment case: ignore the closing HTML token */
    if (is_fragment_parser(parser)) {
      parser_add_parse_error(parser, token);
      ignore_token(parser);
      return false;
    }
    set_insertion_mode(parser, GUMBO_INSERTION_MODE_AFTER_AFTER_BODY);
    GumboNode* html = parser->_parser_state->_open_elements.data[0];
    assert(node_html_tag_is(html, GUMBO_TAG_HTML));
    record_end_of_element(
        parser->_parser_state->_current_token, &html->v.element);
    return true;
  } else if (token->type == GUMBO_TOKEN_EOF) {
    return true;
  } else {
    parser_add_parse_error(parser, token);
    set_insertion_mode(parser, GUMBO_INSERTION_MODE_IN_BODY);
    parser->_parser_state->_reprocess_current_token = true;
    return false;
  }
}

// http://www.whatwg.org/specs/web-apps/current-work/complete/tokenization.html#parsing-main-inframeset
static bool handle_in_frameset(GumboParser* parser, GumboToken* token) {
  if (token->type == GUMBO_TOKEN_WHITESPACE) {
    insert_text_token(parser, token);
    return true;
  } else if (token->type == GUMBO_TOKEN_COMMENT) {
    append_comment_node(parser, get_current_node(parser), token);
    return true;
  } else if (token->type == GUMBO_TOKEN_DOCTYPE) {
    parser_add_parse_error(parser, token);
    ignore_token(parser);
    return false;
  } else if (tag_is(token, kStartTag, GUMBO_TAG_HTML)) {
    return handle_in_body(parser, token);
  } else if (tag_is(token, kStartTag, GUMBO_TAG_FRAMESET)) {
    insert_element_from_token(parser, token);
    return true;
  } else if (tag_is(token, kEndTag, GUMBO_TAG_FRAMESET)) {
    if (node_html_tag_is(get_current_node(parser), GUMBO_TAG_HTML)) {
      parser_add_parse_error(parser, token);
      ignore_token(parser);
      return false;
    }
    pop_current_node(parser);
    if (!is_fragment_parser(parser) &&
        !node_html_tag_is(get_current_node(parser), GUMBO_TAG_FRAMESET)) {
      set_insertion_mode(parser, GUMBO_INSERTION_MODE_AFTER_FRAMESET);
    }
    return true;
  } else if (tag_is(token, kStartTag, GUMBO_TAG_FRAME)) {
    insert_element_from_token(parser, token);
    pop_current_node(parser);
    acknowledge_self_closing_tag(parser);
    return true;
  } else if (tag_is(token, kStartTag, GUMBO_TAG_NOFRAMES)) {
    return handle_in_head(parser, token);
  } else if (token->type == GUMBO_TOKEN_EOF) {
    if (!node_html_tag_is(get_current_node(parser), GUMBO_TAG_HTML)) {
      parser_add_parse_error(parser, token);
      return false;
    }
    return true;
  } else {
    parser_add_parse_error(parser, token);
    ignore_token(parser);
    return false;
  }
}

// http://www.whatwg.org/specs/web-apps/current-work/complete/tokenization.html#parsing-main-afterframeset
static bool handle_after_frameset(GumboParser* parser, GumboToken* token) {
  if (token->type == GUMBO_TOKEN_WHITESPACE) {
    insert_text_token(parser, token);
    return true;
  } else if (token->type == GUMBO_TOKEN_COMMENT) {
    append_comment_node(parser, get_current_node(parser), token);
    return true;
  } else if (token->type == GUMBO_TOKEN_DOCTYPE) {
    parser_add_parse_error(parser, token);
    ignore_token(parser);
    return false;
  } else if (tag_is(token, kStartTag, GUMBO_TAG_HTML)) {
    return handle_in_body(parser, token);
  } else if (tag_is(token, kEndTag, GUMBO_TAG_HTML)) {
    GumboNode* html = parser->_parser_state->_open_elements.data[0];
    assert(node_html_tag_is(html, GUMBO_TAG_HTML));
    record_end_of_element(
        parser->_parser_state->_current_token, &html->v.element);
    set_insertion_mode(parser, GUMBO_INSERTION_MODE_AFTER_AFTER_FRAMESET);
    return true;
  } else if (tag_is(token, kStartTag, GUMBO_TAG_NOFRAMES)) {
    return handle_in_head(parser, token);
  } else if (token->type == GUMBO_TOKEN_EOF) {
    return true;
  } else {
    parser_add_parse_error(parser, token);
    ignore_token(parser);
    return false;
  }
}

// http://www.whatwg.org/specs/web-apps/current-work/complete/tokenization.html#the-after-after-body-insertion-mode
static bool handle_after_after_body(GumboParser* parser, GumboToken* token) {
  if (token->type == GUMBO_TOKEN_COMMENT) {
    append_comment_node(parser, get_document_node(parser), token);
    return true;
  } else if (token->type == GUMBO_TOKEN_DOCTYPE ||
             token->type == GUMBO_TOKEN_WHITESPACE ||
             tag_is(token, kStartTag, GUMBO_TAG_HTML)) {
    return handle_in_body(parser, token);
  } else if (token->type == GUMBO_TOKEN_EOF) {
    return true;
  } else {
    parser_add_parse_error(parser, token);
    set_insertion_mode(parser, GUMBO_INSERTION_MODE_IN_BODY);
    parser->_parser_state->_reprocess_current_token = true;
    return false;
  }
}

// http://www.whatwg.org/specs/web-apps/current-work/complete/tokenization.html#the-after-after-frameset-insertion-mode
static bool handle_after_after_frameset(
    GumboParser* parser, GumboToken* token) {
  if (token->type == GUMBO_TOKEN_COMMENT) {
    append_comment_node(parser, get_document_node(parser), token);
    return true;
  } else if (token->type == GUMBO_TOKEN_DOCTYPE ||
             token->type == GUMBO_TOKEN_WHITESPACE ||
             tag_is(token, kStartTag, GUMBO_TAG_HTML)) {
    return handle_in_body(parser, token);
  } else if (token->type == GUMBO_TOKEN_EOF) {
    return true;
  } else if (tag_is(token, kStartTag, GUMBO_TAG_NOFRAMES)) {
    return handle_in_head(parser, token);
  } else {
    parser_add_parse_error(parser, token);
    ignore_token(parser);
    return false;
  }
}

// Function pointers for each insertion mode.  Keep in sync with
// insertion_mode.h.
typedef bool (*TokenHandler)(GumboParser* parser, GumboToken* token);
static const TokenHandler kTokenHandlers[] = {handle_initial,
    handle_before_html, handle_before_head, handle_in_head,
    handle_in_head_noscript, handle_after_head, handle_in_body, handle_text,
    handle_in_table, handle_in_table_text, handle_in_caption,
    handle_in_column_group, handle_in_table_body, handle_in_row, handle_in_cell,
    handle_in_select, handle_in_select_in_table, handle_in_template,
    handle_after_body, handle_in_frameset, handle_after_frameset,
    handle_after_after_body, handle_after_after_frameset};

static bool handle_html_content(GumboParser* parser, GumboToken* token) {
  return kTokenHandlers[(unsigned int) parser->_parser_state->_insertion_mode](
      parser, token);
}

// http://www.whatwg.org/specs/web-apps/current-work/complete/tokenization.html#parsing-main-inforeign
static bool handle_in_foreign_content(GumboParser* parser, GumboToken* token) {
  gumbo_debug("Handling foreign content");
  switch (token->type) {
    case GUMBO_TOKEN_NULL:
      parser_add_parse_error(parser, token);
      token->v.character = kUtf8ReplacementChar;
      insert_text_token(parser, token);
      return false;
    case GUMBO_TOKEN_WHITESPACE:
      insert_text_token(parser, token);
      return true;
    case GUMBO_TOKEN_CDATA:
    case GUMBO_TOKEN_CHARACTER:
      insert_text_token(parser, token);
      set_frameset_not_ok(parser);
      return true;
    case GUMBO_TOKEN_COMMENT:
      append_comment_node(parser, get_current_node(parser), token);
      return true;
    case GUMBO_TOKEN_DOCTYPE:
      parser_add_parse_error(parser, token);
      ignore_token(parser);
      return false;
    default:
      // Fall through to the if-statements below.
      break;
  }
  // Order matters for these clauses.
  if (tag_in(token, kStartTag,
          (gumbo_tagset){TAG(B), TAG(BIG), TAG(BLOCKQUOTE), TAG(BODY), TAG(BR),
              TAG(CENTER), TAG(CODE), TAG(DD), TAG(DIV), TAG(DL), TAG(DT),
              TAG(EM), TAG(EMBED), TAG(H1), TAG(H2), TAG(H3), TAG(H4), TAG(H5),
              TAG(H6), TAG(HEAD), TAG(HR), TAG(I), TAG(IMG), TAG(LI),
              TAG(LISTING), TAG(MENU), TAG(META), TAG(NOBR), TAG(OL), TAG(P),
              TAG(PRE), TAG(RUBY), TAG(S), TAG(SMALL), TAG(SPAN), TAG(STRONG),
              TAG(STRIKE), TAG(SUB), TAG(SUP), TAG(TABLE), TAG(TT), TAG(U),
              TAG(UL), TAG(VAR)}) ||
      (tag_is(token, kStartTag, GUMBO_TAG_FONT) &&
          (token_has_attribute(token, "color") ||
              token_has_attribute(token, "face") ||
              token_has_attribute(token, "size")))) {
    /* Parse error */
    parser_add_parse_error(parser, token);

    /*
     * Fragment case: If the parser was originally created for the HTML
     * fragment parsing algorithm, then act as described in the "any other
     * start tag" entry below.
     */
    if (!is_fragment_parser(parser)) {
      do {
        pop_current_node(parser);
      } while (!(is_mathml_integration_point(get_current_node(parser)) ||
                   is_html_integration_point(get_current_node(parser)) ||
                   get_current_node(parser)->v.element.tag_namespace ==
                       GUMBO_NAMESPACE_HTML));
      parser->_parser_state->_reprocess_current_token = true;
      return false;
    }

    assert(token->type == GUMBO_TOKEN_START_TAG);
  }

  if (token->type == GUMBO_TOKEN_START_TAG) {
    const GumboNamespaceEnum current_namespace =
        get_adjusted_current_node(parser)->v.element.tag_namespace;
    if (current_namespace == GUMBO_NAMESPACE_MATHML) {
      adjust_mathml_attributes(parser, token);
    }
    if (current_namespace == GUMBO_NAMESPACE_SVG) {
      // Tag adjustment is left to the gumbo_normalize_svg_tagname helper
      // function.
      adjust_svg_attributes(parser, token);
    }
    adjust_foreign_attributes(parser, token);
    insert_foreign_element(parser, token, current_namespace);
    if (token->v.start_tag.is_self_closing) {
      pop_current_node(parser);
      acknowledge_self_closing_tag(parser);
    }
    return true;
    // </script> tags are handled like any other end tag, putting the script's
    // text into a text node child and closing the current node.
  } else {
    assert(token->type == GUMBO_TOKEN_END_TAG);
    GumboNode* node = get_current_node(parser);
    assert(node != NULL);
    GumboStringPiece token_tagname = token->original_text;
    GumboStringPiece node_tagname = node->v.element.original_tag;
    gumbo_tag_from_original_text(&token_tagname);
    gumbo_tag_from_original_text(&node_tagname);

    bool is_success = true;
    if (!gumbo_string_equals_ignore_case(&node_tagname, &token_tagname)) {
      parser_add_parse_error(parser, token);
      is_success = false;
    }
    int i = parser->_parser_state->_open_elements.length;
    for (--i; i > 0;) {
      // Here we move up the stack until we find an HTML element (in which
      // case we do nothing) or we find the element that we're about to
      // close (in which case we pop everything we've seen until that
      // point.)
      gumbo_debug("Foreign %.*s node at %d.\n", node_tagname.length,
          node_tagname.data, i);
      if (gumbo_string_equals_ignore_case(&node_tagname, &token_tagname)) {
        gumbo_debug("Matches.\n");
        while (pop_current_node(parser) != node) {
          // Pop all the nodes below the current one.  Node is guaranteed to
          // be an element on the stack of open elements (set below), so
          // this loop is guaranteed to terminate.
        }
        return is_success;
      }
      --i;
      node = parser->_parser_state->_open_elements.data[i];
      if (node->v.element.tag_namespace == GUMBO_NAMESPACE_HTML) {
        // Must break before gumbo_tag_from_original_text to avoid passing
        // parser-inserted nodes through.
        break;
      }
      node_tagname = node->v.element.original_tag;
      gumbo_tag_from_original_text(&node_tagname);
    }
    assert(node->v.element.tag_namespace == GUMBO_NAMESPACE_HTML);
    // We can't call handle_token directly because the current node is still in
    // the SVG namespace, so it would re-enter this and result in infinite
    // recursion.
    return handle_html_content(parser, token) && is_success;
  }
}

// http://www.whatwg.org/specs/web-apps/current-work/multipage/tree-construction.html#tree-construction
static bool handle_token(GumboParser* parser, GumboToken* token) {
  if (parser->_parser_state->_ignore_next_linefeed &&
      token->type == GUMBO_TOKEN_WHITESPACE && token->v.character == '\n') {
    parser->_parser_state->_ignore_next_linefeed = false;
    ignore_token(parser);
    return true;
  }
  // This needs to be reset both here and in the conditional above to catch both
  // the case where the next token is not whitespace (so we don't ignore
  // whitespace in the middle of <pre> tags) and where there are multiple
  // whitespace tokens (so we don't ignore the second one).
  parser->_parser_state->_ignore_next_linefeed = false;

  if (tag_is(token, kEndTag, GUMBO_TAG_BODY)) {
    parser->_parser_state->_closed_body_tag = true;
  }
  if (tag_is(token, kEndTag, GUMBO_TAG_HTML)) {
    parser->_parser_state->_closed_html_tag = true;
  }

  const GumboNode* current_node = get_adjusted_current_node(parser);
  assert(!current_node || current_node->type == GUMBO_NODE_ELEMENT ||
         current_node->type == GUMBO_NODE_TEMPLATE);
  if (current_node) {
    gumbo_debug("Current node: <%s>.\n",
        gumbo_normalized_tagname(current_node->v.element.tag));
  }
  if (!current_node ||
      current_node->v.element.tag_namespace == GUMBO_NAMESPACE_HTML ||
      (is_mathml_integration_point(current_node) &&
          (token->type == GUMBO_TOKEN_CHARACTER ||
              token->type == GUMBO_TOKEN_WHITESPACE ||
              token->type == GUMBO_TOKEN_NULL ||
              (token->type == GUMBO_TOKEN_START_TAG &&
                  !tag_in(token, kStartTag,
                      (gumbo_tagset){TAG(MGLYPH), TAG(MALIGNMARK)})))) ||
      (current_node->v.element.tag_namespace == GUMBO_NAMESPACE_MATHML &&
          node_qualified_tag_is(
              current_node, GUMBO_NAMESPACE_MATHML, GUMBO_TAG_ANNOTATION_XML) &&
          tag_is(token, kStartTag, GUMBO_TAG_SVG)) ||
      (is_html_integration_point(current_node) &&
          (token->type == GUMBO_TOKEN_START_TAG ||
              token->type == GUMBO_TOKEN_CHARACTER ||
              token->type == GUMBO_TOKEN_NULL ||
              token->type == GUMBO_TOKEN_WHITESPACE)) ||
      token->type == GUMBO_TOKEN_EOF) {
    return handle_html_content(parser, token);
  } else {
    return handle_in_foreign_content(parser, token);
  }
}

static void fragment_parser_init(GumboParser* parser, GumboTag fragment_ctx,
    GumboNamespaceEnum fragment_namespace) {
  GumboNode* root;
  assert(fragment_ctx != GUMBO_TAG_LAST);

  // 3
  parser->_parser_state->_fragment_ctx = create_element(parser, fragment_ctx);
  parser->_parser_state->_fragment_ctx->v.element.tag_namespace =
      fragment_namespace;

  // 4
  if (fragment_namespace == GUMBO_NAMESPACE_HTML) {
    // Non-HTML namespaces always start in the DATA state.
    switch (fragment_ctx) {
      case GUMBO_TAG_TITLE:
      case GUMBO_TAG_TEXTAREA:
        gumbo_tokenizer_set_state(parser, GUMBO_LEX_RCDATA);
        break;

      case GUMBO_TAG_STYLE:
      case GUMBO_TAG_XMP:
      case GUMBO_TAG_IFRAME:
      case GUMBO_TAG_NOEMBED:
      case GUMBO_TAG_NOFRAMES:
        gumbo_tokenizer_set_state(parser, GUMBO_LEX_RAWTEXT);
        break;

      case GUMBO_TAG_SCRIPT:
        gumbo_tokenizer_set_state(parser, GUMBO_LEX_SCRIPT);
        break;

      case GUMBO_TAG_NOSCRIPT:
        /* scripting is disabled in Gumbo, so leave the tokenizer
         * in the default data state */
        break;

      case GUMBO_TAG_PLAINTEXT:
        gumbo_tokenizer_set_state(parser, GUMBO_LEX_PLAINTEXT);
        break;

      default:
        /* default data state */
        break;
    }
  }

  // 5. 6. 7.
  root = insert_element_of_tag_type(
      parser, GUMBO_TAG_HTML, GUMBO_INSERTION_IMPLIED);
  parser->_output->root = root;

  // 8.
  if (fragment_ctx == GUMBO_TAG_TEMPLATE) {
    push_template_insertion_mode(parser, GUMBO_INSERTION_MODE_IN_TEMPLATE);
  }

  // 10.
  reset_insertion_mode_appropriately(parser);
}

GumboOutput* gumbo_parse(const char* buffer) {
  return gumbo_parse_with_options(
      &kGumboDefaultOptions, buffer, strlen(buffer));
}

GumboOutput* gumbo_parse_with_options(
    const GumboOptions* options, const char* buffer, size_t length) {
  GumboParser parser;
  parser._options = options;
  output_init(&parser);
  gumbo_tokenizer_state_init(&parser, buffer, length);
  parser_state_init(&parser);

  if (options->fragment_context != GUMBO_TAG_LAST) {
    fragment_parser_init(
        &parser, options->fragment_context, options->fragment_namespace);
  }

  GumboParserState* state = parser._parser_state;
  gumbo_debug("Parsing %.*s.\n", length, buffer);

  // Sanity check so that infinite loops die with an assertion failure instead
  // of hanging the process before we ever get an error.
  int loop_count = 0;

  GumboToken token;
  bool has_error = false;

  do {
    if (state->_reprocess_current_token) {
      state->_reprocess_current_token = false;
    } else {
      GumboNode* current_node = get_current_node(&parser);
      gumbo_tokenizer_set_is_current_node_foreign(&parser,
          current_node &&
              current_node->v.element.tag_namespace != GUMBO_NAMESPACE_HTML);
      has_error = !gumbo_lex(&parser, &token) || has_error;
    }
    const char* token_type = "text";
    switch (token.type) {
      case GUMBO_TOKEN_DOCTYPE:
        token_type = "doctype";
        break;
      case GUMBO_TOKEN_START_TAG:
        token_type = gumbo_normalized_tagname(token.v.start_tag.tag);
        break;
      case GUMBO_TOKEN_END_TAG:
        token_type = gumbo_normalized_tagname(token.v.end_tag);
        break;
      case GUMBO_TOKEN_COMMENT:
        token_type = "comment";
        break;
      default:
        break;
    }
    gumbo_debug("Handling %s token @%d:%d in state %d.\n", (char*) token_type,
        token.position.line, token.position.column, state->_insertion_mode);

    state->_current_token = &token;
    state->_self_closing_flag_acknowledged =
        !(token.type == GUMBO_TOKEN_START_TAG &&
            token.v.start_tag.is_self_closing);

    has_error = !handle_token(&parser, &token) || has_error;

    // Check for memory leaks when ownership is transferred from start tag
    // tokens to nodes.
    assert(state->_reprocess_current_token ||
           token.type != GUMBO_TOKEN_START_TAG ||
           token.v.start_tag.attributes.data == NULL);

    if (!state->_self_closing_flag_acknowledged) {
      GumboError* error = parser_add_parse_error(&parser, &token);
      if (error) {
        error->type = GUMBO_ERR_UNACKNOWLEDGED_SELF_CLOSING_TAG;
      }
    }

    ++loop_count;
    assert(loop_count < 1000000000);

  } while ((token.type != GUMBO_TOKEN_EOF || state->_reprocess_current_token) &&
           !(options->stop_on_first_error && has_error));

  finish_parsing(&parser);
  // For API uniformity reasons, if the doctype still has nulls, convert them to
  // empty strings.
  GumboDocument* doc_type = &parser._output->document->v.document;
  if (doc_type->name == NULL) {
    doc_type->name = gumbo_copy_stringz(&parser, "");
  }
  if (doc_type->public_identifier == NULL) {
    doc_type->public_identifier = gumbo_copy_stringz(&parser, "");
  }
  if (doc_type->system_identifier == NULL) {
    doc_type->system_identifier = gumbo_copy_stringz(&parser, "");
  }

  parser_state_destroy(&parser);
  gumbo_tokenizer_state_destroy(&parser);
  return parser._output;
}

void gumbo_destroy_node(GumboOptions* options, GumboNode* node) {
  // Need a dummy GumboParser because the allocator comes along with the
  // options object.
  GumboParser parser;
  parser._options = options;
  destroy_node(&parser, node);
}

void gumbo_destroy_output(const GumboOptions* options, GumboOutput* output) {
  // Need a dummy GumboParser because the allocator comes along with the
  // options object.
  GumboParser parser;
  parser._options = options;
  destroy_node(&parser, output->document);
  for (unsigned int i = 0; i < output->errors.length; ++i) {
    gumbo_error_destroy(&parser, output->errors.data[i]);
  }
  gumbo_vector_destroy(&parser, &output->errors);
  gumbo_parser_deallocate(&parser, output);
}<|MERGE_RESOLUTION|>--- conflicted
+++ resolved
@@ -792,7 +792,7 @@
   int last_template_index = -1;
   int last_table_index = -1;
   GumboVector* open_elements = &parser->_parser_state->_open_elements;
-  for (int i = 0; i < open_elements->length; ++i) {
+  for (unsigned int i = 0; i < open_elements->length; ++i) {
     if (node_html_tag_is(open_elements->data[i], GUMBO_TAG_TEMPLATE)) {
       last_template_index = i;
     }
@@ -844,7 +844,6 @@
 // "parent" and "index_within_parent" fields of it and all its siblings.
 // If the index of the location is -1, this calls append_node.
 static void insert_node(
-<<<<<<< HEAD
     GumboParser* parser, GumboNode* node, InsertionLocation location) {
   assert(node->parent == NULL);
   assert(node->index_within_parent == -1);
@@ -861,24 +860,6 @@
     } else {
       assert(0);
     }
-=======
-    GumboParser* parser, GumboNode* parent, unsigned int index, GumboNode* node) {
-  assert(node->parent == NULL);
-  assert(node->index_within_parent == -1);
-  assert(parent->type == GUMBO_NODE_ELEMENT);
-  GumboVector* children = &parent->v.element.children;
-  assert(index < children->length);
-  node->parent = parent;
-  node->index_within_parent = index;
-  gumbo_vector_insert_at(parser, (void*) node, index, children);
-  assert(node->index_within_parent < children->length);
-  for (unsigned int i = index + 1; i < children->length; ++i) {
-    GumboNode* sibling = children->data[i];
-    sibling->index_within_parent = i;
-    assert(sibling->index_within_parent < children->length);
-  }
-}
->>>>>>> fc4cb6e4
 
     assert(index >= 0);
     assert(index < children->length);
@@ -886,7 +867,7 @@
     node->index_within_parent = index;
     gumbo_vector_insert_at(parser, (void*) node, index, children);
     assert(node->index_within_parent < children->length);
-    for (int i = index + 1; i < children->length; ++i) {
+    for (unsigned int i = index + 1; i < children->length; ++i) {
       GumboNode* sibling = children->data[i];
       sibling->index_within_parent = i;
       assert(sibling->index_within_parent < children->length);
@@ -1808,7 +1789,6 @@
     GumboParser* parser, GumboToken* token, GumboTag subject) {
   GumboParserState* state = parser->_parser_state;
   gumbo_debug("Entering adoption agency algorithm.\n");
-<<<<<<< HEAD
   // Step 1.
   GumboNode* current_node = get_current_node(parser);
   if (current_node->v.element.tag_namespace == GUMBO_NAMESPACE_HTML &&
@@ -1819,13 +1799,8 @@
     return false;
   }
   // Steps 2-4 & 20:
-  for (int i = 0; i < 8; ++i) {
+  for (unsigned int i = 0; i < 8; ++i) {
     // Step 5.
-=======
-  // Steps 1-3 & 16:
-  for (unsigned int i = 0; i < 8; ++i) {
-    // Step 4.
->>>>>>> fc4cb6e4
     GumboNode* formatting_node = NULL;
     int formatting_node_in_open_elements = -1;
     for (int j = state->_active_formatting_elements.length; --j >= 0;) {
@@ -1978,12 +1953,8 @@
       // Step 13.8.
       if (last_node == furthest_block) {
         bookmark = formatting_index + 1;
-<<<<<<< HEAD
         gumbo_debug("Bookmark moved to %d.\n", bookmark);
-        assert(bookmark <= state->_active_formatting_elements.length);
-=======
         assert((unsigned int) bookmark <= state->_active_formatting_elements.length);
->>>>>>> fc4cb6e4
       }
       // Step 13.9.
       last_node->parse_flags |= GUMBO_INSERTION_ADOPTION_AGENCY_MOVED;
