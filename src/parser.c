--- conflicted
+++ resolved
@@ -1446,18 +1446,11 @@
 // Pass QUAL_NAME_LAST to not exclude any of them.
 static void generate_implied_end_tags(GumboParser* parser, GumboQualName exception) {
   for (;
-<<<<<<< HEAD
-       node_tag_in(get_current_node(parser), GUMBO_TAG_DD, GUMBO_TAG_DT,
-                   GUMBO_TAG_LI, GUMBO_TAG_OPTION, GUMBO_TAG_OPTGROUP,
-                   GUMBO_TAG_P, GUMBO_TAG_RP, GUMBO_TAG_RB, GUMBO_TAG_RT,
-                   GUMBO_TAG_LAST) &&
-       !node_tag_is(get_current_node(parser), exception);
-=======
        node_qualname_in(get_current_node(parser), HTML_QN(DD), HTML_QN(DT),
                    HTML_QN(LI), HTML_QN(OPTION), HTML_QN(OPTGROUP),
-                   HTML_QN(P), HTML_QN(RP), HTML_QN(RT), QUAL_NAME_LAST) &&
+                   HTML_QN(P), HTML_QN(RP), HTML_QN(RB), HTML_QN(RT),
+                   QUAL_NAME_LAST) &&
        !node_qualname_is(get_current_node(parser), exception);
->>>>>>> 76307986
        pop_current_node(parser));
 }
 
