// Copyright 2010 Google Inc. All Rights Reserved.
//
// Licensed under the Apache License, Version 2.0 (the "License");
// you may not use this file except in compliance with the License.
// You may obtain a copy of the License at
//
//     http://www.apache.org/licenses/LICENSE-2.0
//
// Unless required by applicable law or agreed to in writing, software
// distributed under the License is distributed on an "AS IS" BASIS,
// WITHOUT WARRANTIES OR CONDITIONS OF ANY KIND, either express or implied.
// See the License for the specific language governing permissions and
// limitations under the License.
//
// Author: jdtang@google.com (Jonathan Tang)

#include <assert.h>
#include <ctype.h>
#include <stdarg.h>
#include <stdlib.h>
#include <string.h>
#include <strings.h>

#include "attribute.h"
#include "error.h"
#include "gumbo.h"
#include "insertion_mode.h"
#include "parser.h"
#include "tokenizer.h"
#include "tokenizer_states.h"
#include "utf8.h"
#include "util.h"
#include "vector.h"

#define AVOID_UNUSED_VARIABLE_WARNING(i) (void)(i)

#define GUMBO_STRING(literal) { literal, sizeof(literal) - 1 }
#define TERMINATOR { "", 0 }

typedef char gumbo_tagset[GUMBO_TAG_LAST];
#define TAG(tag) [GUMBO_TAG_##tag] = (1 << GUMBO_NAMESPACE_HTML)
#define TAG_SVG(tag) [GUMBO_TAG_##tag] = (1 << GUMBO_NAMESPACE_SVG)
#define TAG_MATHML(tag) [GUMBO_TAG_##tag] = (1 << GUMBO_NAMESPACE_MATHML)

#define TAGSET_INCLUDES(tagset, namespace, tag) \
  (tag < GUMBO_TAG_LAST && \
   tagset[(int)tag] == (1 << (int)namespace))



// selected forward declarations as it is getting hard to find
// an appropriate order
static bool node_html_tag_is(const GumboNode*, GumboTag);
static GumboInsertionMode get_current_template_insertion_mode(const GumboParser*);
static bool handle_in_template(GumboParser*, GumboToken*);
static GumboNode* destroy_node(GumboParser*, GumboNode*);


static void* malloc_wrapper(void* unused, size_t size) {
  return malloc(size);
}

static void free_wrapper(void* unused, void* ptr) {
  free(ptr);
}

const GumboOptions kGumboDefaultOptions = {
  &malloc_wrapper,
  &free_wrapper,
  NULL,
  8,
  false,
  -1,
};

static const GumboStringPiece kDoctypeHtml = GUMBO_STRING("html");
static const GumboStringPiece kPublicIdHtml4_0 = GUMBO_STRING(
    "-//W3C//DTD HTML 4.0//EN");
static const GumboStringPiece kPublicIdHtml4_01 = GUMBO_STRING(
    "-//W3C//DTD HTML 4.01//EN");
static const GumboStringPiece kPublicIdXhtml1_0 = GUMBO_STRING(
    "-//W3C//DTD XHTML 1.0 Strict//EN");
static const GumboStringPiece kPublicIdXhtml1_1 = GUMBO_STRING(
    "-//W3C//DTD XHTML 1.1//EN");
static const GumboStringPiece kSystemIdRecHtml4_0 = GUMBO_STRING(
    "http://www.w3.org/TR/REC-html40/strict.dtd");
static const GumboStringPiece kSystemIdHtml4 = GUMBO_STRING(
    "http://www.w3.org/TR/html4/strict.dtd");
static const GumboStringPiece kSystemIdXhtmlStrict1_1 = GUMBO_STRING(
    "http://www.w3.org/TR/xhtml1/DTD/xhtml1-strict.dtd");
static const GumboStringPiece kSystemIdXhtml1_1 = GUMBO_STRING(
    "http://www.w3.org/TR/xhtml11/DTD/xhtml11.dtd");
static const GumboStringPiece kSystemIdLegacyCompat = GUMBO_STRING(
    "about:legacy-compat");

// The doctype arrays have an explicit terminator because we want to pass them
// to a helper function, and passing them as a pointer discards sizeof
// information.  The SVG arrays are used only by one-off functions, and so loops
// over them use sizeof directly instead of a terminator.

static const GumboStringPiece kQuirksModePublicIdPrefixes[] = {
  GUMBO_STRING("+//Silmaril//dtd html Pro v0r11 19970101//"),
  GUMBO_STRING("-//AdvaSoft Ltd//DTD HTML 3.0 asWedit + extensions//"),
  GUMBO_STRING("-//AS//DTD HTML 3.0 asWedit + extensions//"),
  GUMBO_STRING("-//IETF//DTD HTML 2.0 Level 1//"),
  GUMBO_STRING("-//IETF//DTD HTML 2.0 Level 2//"),
  GUMBO_STRING("-//IETF//DTD HTML 2.0 Strict Level 1//"),
  GUMBO_STRING("-//IETF//DTD HTML 2.0 Strict Level 2//"),
  GUMBO_STRING("-//IETF//DTD HTML 2.0 Strict//"),
  GUMBO_STRING("-//IETF//DTD HTML 2.0//"),
  GUMBO_STRING("-//IETF//DTD HTML 2.1E//"),
  GUMBO_STRING("-//IETF//DTD HTML 3.0//"),
  GUMBO_STRING("-//IETF//DTD HTML 3.2 Final//"),
  GUMBO_STRING("-//IETF//DTD HTML 3.2//"),
  GUMBO_STRING("-//IETF//DTD HTML 3//"),
  GUMBO_STRING("-//IETF//DTD HTML Level 0//"),
  GUMBO_STRING("-//IETF//DTD HTML Level 1//"),
  GUMBO_STRING("-//IETF//DTD HTML Level 2//"),
  GUMBO_STRING("-//IETF//DTD HTML Level 3//"),
  GUMBO_STRING("-//IETF//DTD HTML Strict Level 0//"),
  GUMBO_STRING("-//IETF//DTD HTML Strict Level 1//"),
  GUMBO_STRING("-//IETF//DTD HTML Strict Level 2//"),
  GUMBO_STRING("-//IETF//DTD HTML Strict Level 3//"),
  GUMBO_STRING("-//IETF//DTD HTML Strict//"),
  GUMBO_STRING("-//IETF//DTD HTML//"),
  GUMBO_STRING("-//Metrius//DTD Metrius Presentational//"),
  GUMBO_STRING("-//Microsoft//DTD Internet Explorer 2.0 HTML Strict//"),
  GUMBO_STRING("-//Microsoft//DTD Internet Explorer 2.0 HTML//"),
  GUMBO_STRING("-//Microsoft//DTD Internet Explorer 2.0 Tables//"),
  GUMBO_STRING("-//Microsoft//DTD Internet Explorer 3.0 HTML Strict//"),
  GUMBO_STRING("-//Microsoft//DTD Internet Explorer 3.0 HTML//"),
  GUMBO_STRING("-//Microsoft//DTD Internet Explorer 3.0 Tables//"),
  GUMBO_STRING("-//Netscape Comm. Corp.//DTD HTML//"),
  GUMBO_STRING("-//Netscape Comm. Corp.//DTD Strict HTML//"),
  GUMBO_STRING("-//O'Reilly and Associates//DTD HTML 2.0//"),
  GUMBO_STRING("-//O'Reilly and Associates//DTD HTML Extended 1.0//"),
  GUMBO_STRING("-//O'Reilly and Associates//DTD HTML Extended Relaxed 1.0//"),
  GUMBO_STRING("-//SoftQuad Software//DTD HoTMetaL PRO 6.0::19990601::)"
      "extensions to HTML 4.0//"),
  GUMBO_STRING("-//SoftQuad//DTD HoTMetaL PRO 4.0::19971010::"
      "extensions to HTML 4.0//"),
  GUMBO_STRING("-//Spyglass//DTD HTML 2.0 Extended//"),
  GUMBO_STRING("-//SQ//DTD HTML 2.0 HoTMetaL + extensions//"),
  GUMBO_STRING("-//Sun Microsystems Corp.//DTD HotJava HTML//"),
  GUMBO_STRING("-//Sun Microsystems Corp.//DTD HotJava Strict HTML//"),
  GUMBO_STRING("-//W3C//DTD HTML 3 1995-03-24//"),
  GUMBO_STRING("-//W3C//DTD HTML 3.2 Draft//"),
  GUMBO_STRING("-//W3C//DTD HTML 3.2 Final//"),
  GUMBO_STRING("-//W3C//DTD HTML 3.2//"),
  GUMBO_STRING("-//W3C//DTD HTML 3.2S Draft//"),
  GUMBO_STRING("-//W3C//DTD HTML 4.0 Frameset//"),
  GUMBO_STRING("-//W3C//DTD HTML 4.0 Transitional//"),
  GUMBO_STRING("-//W3C//DTD HTML Experimental 19960712//"),
  GUMBO_STRING("-//W3C//DTD HTML Experimental 970421//"),
  GUMBO_STRING("-//W3C//DTD W3 HTML//"),
  GUMBO_STRING("-//W3O//DTD W3 HTML 3.0//"),
  GUMBO_STRING("-//WebTechs//DTD Mozilla HTML 2.0//"),
  GUMBO_STRING("-//WebTechs//DTD Mozilla HTML//"),
  TERMINATOR
};

static const GumboStringPiece kQuirksModePublicIdExactMatches[] = {
  GUMBO_STRING("-//W3O//DTD W3 HTML Strict 3.0//EN//"),
  GUMBO_STRING("-/W3C/DTD HTML 4.0 Transitional/EN"),
  GUMBO_STRING("HTML"),
  TERMINATOR
};

static const GumboStringPiece kQuirksModeSystemIdExactMatches[] = {
  GUMBO_STRING("http://www.ibm.com/data/dtd/v11/ibmxhtml1-transitional.dtd"),
  TERMINATOR
};

static const GumboStringPiece kLimitedQuirksPublicIdPrefixes[] = {
  GUMBO_STRING("-//W3C//DTD XHTML 1.0 Frameset//"),
  GUMBO_STRING("-//W3C//DTD XHTML 1.0 Transitional//"),
  TERMINATOR
};

static const GumboStringPiece kLimitedQuirksRequiresSystemIdPublicIdPrefixes[] = {
  GUMBO_STRING("-//W3C//DTD HTML 4.01 Frameset//"),
  GUMBO_STRING("-//W3C//DTD HTML 4.01 Transitional//"),
  TERMINATOR
};

// Indexed by GumboNamespaceEnum; keep in sync with that.
static const char* kLegalXmlns[] = {
  "http://www.w3.org/1999/xhtml",
  "http://www.w3.org/2000/svg",
  "http://www.w3.org/1998/Math/MathML"
};

typedef struct _ReplacementEntry {
  const GumboStringPiece from;
  const GumboStringPiece to;
} ReplacementEntry;

#define REPLACEMENT_ENTRY(from, to) \
    { GUMBO_STRING(from), GUMBO_STRING(to) }

// Static data for SVG attribute replacements.
// https://html.spec.whatwg.org/multipage/syntax.html#creating-and-inserting-nodes
static const ReplacementEntry kSvgAttributeReplacements[] = {
  REPLACEMENT_ENTRY("attributename", "attributeName"),
  REPLACEMENT_ENTRY("attributetype", "attributeType"),
  REPLACEMENT_ENTRY("basefrequency", "baseFrequency"),
  REPLACEMENT_ENTRY("baseprofile", "baseProfile"),
  REPLACEMENT_ENTRY("calcmode", "calcMode"),
  REPLACEMENT_ENTRY("clippathunits", "clipPathUnits"),
<<<<<<< HEAD
  // REPLACEMENT_ENTRY("contentscripttype", "contentScriptType"),
  // REPLACEMENT_ENTRY("contentstyletype", "contentStyleType"),
  REPLACEMENT_ENTRY("diffuseconstant", "diffuseConstant"),
  REPLACEMENT_ENTRY("edgemode", "edgeMode"),
  // REPLACEMENT_ENTRY("externalresourcesrequired", "externalResourcesRequired"),
  // REPLACEMENT_ENTRY("filterres", "filterRes"),
=======
  REPLACEMENT_ENTRY("diffuseconstant", "diffuseConstant"),
  REPLACEMENT_ENTRY("edgemode", "edgeMode"),
>>>>>>> ea7337d8
  REPLACEMENT_ENTRY("filterunits", "filterUnits"),
  REPLACEMENT_ENTRY("glyphref", "glyphRef"),
  REPLACEMENT_ENTRY("gradienttransform", "gradientTransform"),
  REPLACEMENT_ENTRY("gradientunits", "gradientUnits"),
  REPLACEMENT_ENTRY("kernelmatrix", "kernelMatrix"),
  REPLACEMENT_ENTRY("kernelunitlength", "kernelUnitLength"),
  REPLACEMENT_ENTRY("keypoints", "keyPoints"),
  REPLACEMENT_ENTRY("keysplines", "keySplines"),
  REPLACEMENT_ENTRY("keytimes", "keyTimes"),
  REPLACEMENT_ENTRY("lengthadjust", "lengthAdjust"),
  REPLACEMENT_ENTRY("limitingconeangle", "limitingConeAngle"),
  REPLACEMENT_ENTRY("markerheight", "markerHeight"),
  REPLACEMENT_ENTRY("markerunits", "markerUnits"),
  REPLACEMENT_ENTRY("markerwidth", "markerWidth"),
  REPLACEMENT_ENTRY("maskcontentunits", "maskContentUnits"),
  REPLACEMENT_ENTRY("maskunits", "maskUnits"),
  REPLACEMENT_ENTRY("numoctaves", "numOctaves"),
  REPLACEMENT_ENTRY("pathlength", "pathLength"),
  REPLACEMENT_ENTRY("patterncontentunits", "patternContentUnits"),
  REPLACEMENT_ENTRY("patterntransform", "patternTransform"),
  REPLACEMENT_ENTRY("patternunits", "patternUnits"),
  REPLACEMENT_ENTRY("pointsatx", "pointsAtX"),
  REPLACEMENT_ENTRY("pointsaty", "pointsAtY"),
  REPLACEMENT_ENTRY("pointsatz", "pointsAtZ"),
  REPLACEMENT_ENTRY("preservealpha", "preserveAlpha"),
  REPLACEMENT_ENTRY("preserveaspectratio", "preserveAspectRatio"),
  REPLACEMENT_ENTRY("primitiveunits", "primitiveUnits"),
  REPLACEMENT_ENTRY("refx", "refX"),
  REPLACEMENT_ENTRY("refy", "refY"),
  REPLACEMENT_ENTRY("repeatcount", "repeatCount"),
  REPLACEMENT_ENTRY("repeatdur", "repeatDur"),
  REPLACEMENT_ENTRY("requiredextensions", "requiredExtensions"),
  REPLACEMENT_ENTRY("requiredfeatures", "requiredFeatures"),
  REPLACEMENT_ENTRY("specularconstant", "specularConstant"),
  REPLACEMENT_ENTRY("specularexponent", "specularExponent"),
  REPLACEMENT_ENTRY("spreadmethod", "spreadMethod"),
  REPLACEMENT_ENTRY("startoffset", "startOffset"),
  REPLACEMENT_ENTRY("stddeviation", "stdDeviation"),
  REPLACEMENT_ENTRY("stitchtiles", "stitchTiles"),
  REPLACEMENT_ENTRY("surfacescale", "surfaceScale"),
  REPLACEMENT_ENTRY("systemlanguage", "systemLanguage"),
  REPLACEMENT_ENTRY("tablevalues", "tableValues"),
  REPLACEMENT_ENTRY("targetx", "targetX"),
  REPLACEMENT_ENTRY("targety", "targetY"),
  REPLACEMENT_ENTRY("textlength", "textLength"),
  REPLACEMENT_ENTRY("viewbox", "viewBox"),
  REPLACEMENT_ENTRY("viewtarget", "viewTarget"),
  REPLACEMENT_ENTRY("xchannelselector", "xChannelSelector"),
  REPLACEMENT_ENTRY("ychannelselector", "yChannelSelector"),
  REPLACEMENT_ENTRY("zoomandpan", "zoomAndPan"),
};

static const ReplacementEntry kSvgTagReplacements[] = {
  REPLACEMENT_ENTRY("altglyph", "altGlyph"),
  REPLACEMENT_ENTRY("altglyphdef", "altGlyphDef"),
  REPLACEMENT_ENTRY("altglyphitem", "altGlyphItem"),
  REPLACEMENT_ENTRY("animatecolor", "animateColor"),
  REPLACEMENT_ENTRY("animatemotion", "animateMotion"),
  REPLACEMENT_ENTRY("animatetransform", "animateTransform"),
  REPLACEMENT_ENTRY("clippath", "clipPath"),
  REPLACEMENT_ENTRY("feblend", "feBlend"),
  REPLACEMENT_ENTRY("fecolormatrix", "feColorMatrix"),
  REPLACEMENT_ENTRY("fecomponenttransfer", "feComponentTransfer"),
  REPLACEMENT_ENTRY("fecomposite", "feComposite"),
  REPLACEMENT_ENTRY("feconvolvematrix", "feConvolveMatrix"),
  REPLACEMENT_ENTRY("fediffuselighting", "feDiffuseLighting"),
  REPLACEMENT_ENTRY("fedisplacementmap", "feDisplacementMap"),
  REPLACEMENT_ENTRY("fedistantlight", "feDistantLight"),
  REPLACEMENT_ENTRY("feflood", "feFlood"),
  REPLACEMENT_ENTRY("fefunca", "feFuncA"),
  REPLACEMENT_ENTRY("fefuncb", "feFuncB"),
  REPLACEMENT_ENTRY("fefuncg", "feFuncG"),
  REPLACEMENT_ENTRY("fefuncr", "feFuncR"),
  REPLACEMENT_ENTRY("fegaussianblur", "feGaussianBlur"),
  REPLACEMENT_ENTRY("feimage", "feImage"),
  REPLACEMENT_ENTRY("femerge", "feMerge"),
  REPLACEMENT_ENTRY("femergenode", "feMergeNode"),
  REPLACEMENT_ENTRY("femorphology", "feMorphology"),
  REPLACEMENT_ENTRY("feoffset", "feOffset"),
  REPLACEMENT_ENTRY("fepointlight", "fePointLight"),
  REPLACEMENT_ENTRY("fespecularlighting", "feSpecularLighting"),
  REPLACEMENT_ENTRY("fespotlight", "feSpotLight"),
  REPLACEMENT_ENTRY("fetile", "feTile"),
  REPLACEMENT_ENTRY("feturbulence", "feTurbulence"),
  REPLACEMENT_ENTRY("foreignobject", "foreignObject"),
  REPLACEMENT_ENTRY("glyphref", "glyphRef"),
  REPLACEMENT_ENTRY("lineargradient", "linearGradient"),
  REPLACEMENT_ENTRY("radialgradient", "radialGradient"),
  REPLACEMENT_ENTRY("textpath", "textPath"),
};

typedef struct _NamespacedAttributeReplacement {
  const char* from;
  const char* local_name;
  const GumboAttributeNamespaceEnum attr_namespace;
} NamespacedAttributeReplacement;

static const NamespacedAttributeReplacement kForeignAttributeReplacements[] = {
  { "xlink:actuate", "actuate", GUMBO_ATTR_NAMESPACE_XLINK },
  { "xlink:actuate", "actuate", GUMBO_ATTR_NAMESPACE_XLINK },
  { "xlink:href", "href", GUMBO_ATTR_NAMESPACE_XLINK },
  { "xlink:role", "role", GUMBO_ATTR_NAMESPACE_XLINK },
  { "xlink:show", "show", GUMBO_ATTR_NAMESPACE_XLINK },
  { "xlink:title", "title", GUMBO_ATTR_NAMESPACE_XLINK },
  { "xlink:type", "type", GUMBO_ATTR_NAMESPACE_XLINK },
  { "xml:base", "base", GUMBO_ATTR_NAMESPACE_XML },
  { "xml:lang", "lang", GUMBO_ATTR_NAMESPACE_XML },
  { "xml:space", "space", GUMBO_ATTR_NAMESPACE_XML },
  { "xmlns", "xmlns", GUMBO_ATTR_NAMESPACE_XMLNS },
  { "xmlns:xlink", "xlink", GUMBO_ATTR_NAMESPACE_XMLNS },
};

// The "scope marker" for the list of active formatting elements.  We use a
// pointer to this as a generic marker element, since the particular element
// scope doesn't matter.
static const GumboNode kActiveFormattingScopeMarker;

// The tag_is and tag_in function use true & false to denote start & end tags,
// but for readability, we define constants for them here.
static const bool kStartTag = true;
static const bool kEndTag = false;

// Because GumboStringPieces are immutable, we can't insert a character directly
// into a text node.  Instead, we accumulate all pending characters here and
// flush them out to a text node whenever a new element is inserted.
//
// http://www.whatwg.org/specs/web-apps/current-work/complete/tokenization.html#insert-a-character
typedef struct _TextNodeBufferState {
  // The accumulated text to be inserted into the current text node.
  GumboStringBuffer _buffer;

  // A pointer to the original text represented by this text node.  Note that
  // because of foster parenting and other strange DOM manipulations, this may
  // include other non-text HTML tags in it; it is defined as the span of
  // original text from the first character in this text node to the last
  // character in this text node.
  const char* _start_original_text;

  // The source position of the start of this text node.
  GumboSourcePosition _start_position;

  // The type of node that will be inserted (TEXT, CDATA, or WHITESPACE).
  GumboNodeType _type;
} TextNodeBufferState;

typedef struct GumboInternalParserState {
  // http://www.whatwg.org/specs/web-apps/current-work/complete/parsing.html#insertion-mode
  GumboInsertionMode _insertion_mode;

  // Used for run_generic_parsing_algorithm, which needs to switch back to the
  // original insertion mode at its conclusion.
  GumboInsertionMode _original_insertion_mode;

  // http://www.whatwg.org/specs/web-apps/current-work/complete/parsing.html#the-stack-of-open-elements
  GumboVector /*GumboNode*/ _open_elements;

  // http://www.whatwg.org/specs/web-apps/current-work/complete/parsing.html#the-list-of-active-formatting-elements
  GumboVector /*GumboNode*/ _active_formatting_elements;

  // The stack of template insertion modes.
  // http://www.whatwg.org/specs/web-apps/current-work/multipage/parsing.html#the-insertion-mode
  GumboVector /*InsertionMode*/ _template_insertion_modes;

  // http://www.whatwg.org/specs/web-apps/current-work/complete/parsing.html#the-element-pointers
  GumboNode* _head_element;
  GumboNode* _form_element;

  // The flag for when the spec says "Reprocess the current token in..."
  bool _reprocess_current_token;

  // The flag for "acknowledge the token's self-closing flag".
  bool _self_closing_flag_acknowledged;

  // The "frameset-ok" flag from the spec.
  bool _frameset_ok;

  // The flag for "If the next token is a LINE FEED, ignore that token...".
  bool _ignore_next_linefeed;

  // The flag for "whenever a node would be inserted into the current node, it
  // must instead be foster parented".  This is used for misnested table
  // content, which needs to be handled according to "in body" rules yet foster
  // parented outside of the table.
  // It would perhaps be more explicit to have this as a parameter to
  // handle_in_body and insert_element, but given how special-purpose this is
  // and the number of call-sites that would need to take the extra parameter,
  // it's easier just to have a state flag.
  bool _foster_parent_insertions;

  // The accumulated text node buffer state.
  TextNodeBufferState _text_node;

  // The current token.
  GumboToken* _current_token;

  // The current (most recently inserted) node.  This is used to link together
  // nodes in document order.
  GumboNode* _current_node;

  // The way that the spec is written, the </body> and </html> tags are *always*
  // implicit, because encountering one of those tokens merely switches the
  // insertion mode out of "in body".  So we have individual state flags for
  // those end tags that are then inspected by pop_current_node when the <body>
  // and <html> nodes are popped to set the GUMBO_INSERTION_IMPLICIT_END_TAG
  // flag appropriately.
  bool _closed_body_tag;
  bool _closed_html_tag;
} GumboParserState;

static bool token_has_attribute(const GumboToken* token, const char* name) {
  assert(token->type == GUMBO_TOKEN_START_TAG);
  return gumbo_get_attribute(&token->v.start_tag.attributes, name) != NULL;
}

// Checks if the value of the specified attribute is a case-insensitive match
// for the specified string.
static bool attribute_matches(
    const GumboVector* attributes, const char* name, const char* value) {
  const GumboAttribute* attr = gumbo_get_attribute(attributes, name);
  return attr ? strcasecmp(value, attr->value) == 0 : false;
}

// Checks if the value of the specified attribute is a case-sensitive match
// for the specified string.
static bool attribute_matches_case_sensitive(
    const GumboVector* attributes, const char* name, const char* value) {
  const GumboAttribute* attr = gumbo_get_attribute(attributes, name);
  return attr ?  strcmp(value, attr->value) == 0 : false;
}

// Checks if the specified attribute vectors are identical.
static bool all_attributes_match(
    const GumboVector* attr1, const GumboVector* attr2) {
  int num_unmatched_attr2_elements = attr2->length;
  for (int i = 0; i < attr1->length; ++i) {
    const GumboAttribute* attr = attr1->data[i];
    if (attribute_matches_case_sensitive(attr2, attr->name, attr->value)) {
      --num_unmatched_attr2_elements;
    } else {
      return false;
    }
  }
  return num_unmatched_attr2_elements == 0;
}

static void set_frameset_not_ok(GumboParser* parser) {
  gumbo_debug("Setting frameset_ok to false.\n");
  parser->_parser_state->_frameset_ok = false;
}

static GumboNode* create_node(GumboParser* parser, GumboNodeType type) {
  GumboParserState* state = parser->_parser_state;
  GumboNode* node = gumbo_parser_allocate(parser, sizeof(GumboNode));

  node->next = NULL;
  node->prev = state->_current_node;
  if (state->_current_node != NULL) {
    // May be null for the initial document node.
    state->_current_node->next = node;
  }
  state->_current_node = node;

  node->parent = NULL;
  node->index_within_parent = -1;
  node->type = type;
  node->parse_flags = GUMBO_INSERTION_NORMAL;
  return node;
}

static GumboNode* new_document_node(GumboParser* parser) {
  GumboNode* document_node = create_node(parser, GUMBO_NODE_DOCUMENT);
  document_node->parse_flags = GUMBO_INSERTION_BY_PARSER;
  gumbo_vector_init(
      parser, 1, &document_node->v.document.children);

  // Must be initialized explicitly, as there's no guarantee that we'll see a
  // doc type token.
  GumboDocument* document = &document_node->v.document;
  document->has_doctype = false;
  document->name = NULL;
  document->public_identifier = NULL;
  document->system_identifier = NULL;
  return document_node;
}

static void output_init(GumboParser* parser) {
  GumboOutput* output = gumbo_parser_allocate(parser, sizeof(GumboOutput));
  output->root = NULL;
  output->document = new_document_node(parser);
  parser->_output = output;
  gumbo_init_errors(parser);
}

static void parser_state_init(GumboParser* parser) {
  GumboParserState* parser_state =
      gumbo_parser_allocate(parser, sizeof(GumboParserState));
  parser_state->_insertion_mode = GUMBO_INSERTION_MODE_INITIAL;
  parser_state->_reprocess_current_token = false;
  parser_state->_frameset_ok = true;
  parser_state->_ignore_next_linefeed = false;
  parser_state->_foster_parent_insertions = false;
  parser_state->_text_node._type = GUMBO_NODE_WHITESPACE;
  gumbo_string_buffer_init(parser, &parser_state->_text_node._buffer);
  gumbo_vector_init(parser, 10, &parser_state->_open_elements);
  gumbo_vector_init(parser, 5, &parser_state->_active_formatting_elements);
  gumbo_vector_init(parser, 5, &parser_state->_template_insertion_modes);
  parser_state->_head_element = NULL;
  parser_state->_form_element = NULL;
  parser_state->_current_token = NULL;
  parser_state->_current_node = NULL;
  parser_state->_closed_body_tag = false;
  parser_state->_closed_html_tag = false;
  parser->_parser_state = parser_state;
}

static void parser_state_destroy(GumboParser* parser) {
  GumboParserState* state = parser->_parser_state;
  gumbo_vector_destroy(parser, &state->_active_formatting_elements);
  gumbo_vector_destroy(parser, &state->_open_elements);
  gumbo_vector_destroy(parser, &state->_template_insertion_modes);
  gumbo_string_buffer_destroy(parser, &state->_text_node._buffer);
  gumbo_parser_deallocate(parser, state);
  parser->_parser_state = NULL;
}

static GumboNode* get_document_node(GumboParser* parser) {
  return parser->_output->document;
}

// Returns the node at the bottom of the stack of open elements, or NULL if no
// elements have been added yet.
static GumboNode* get_current_node(GumboParser* parser) {
  GumboVector* open_elements = &parser->_parser_state->_open_elements;
  if (open_elements->length == 0) {
    assert(!parser->_output->root);
    return NULL;
  }
  assert(open_elements->length > 0);
  assert(open_elements->data != NULL);
  return open_elements->data[open_elements->length - 1];
}

// Returns true if the given needle is in the given array of literal
// GumboStringPieces.  If exact_match is true, this requires that they match
// exactly; otherwise, this performs a prefix match to check if any of the
// elements in haystack start with needle.  This always performs a
// case-insensitive match.
static bool is_in_static_list(
    const char* needle, const GumboStringPiece* haystack, bool exact_match) {
  for (int i = 0; haystack[i].length > 0; ++i) {
    if ((exact_match && !strcmp(needle, haystack[i].data)) ||
        (!exact_match && !strcasecmp(needle, haystack[i].data))) {
      return true;
    }
  }
  return false;
}

static void set_insertion_mode(GumboParser* parser, GumboInsertionMode mode) {
  parser->_parser_state->_insertion_mode = mode;
}


// http://www.whatwg.org/specs/web-apps/current-work/complete/parsing.html#reset-the-insertion-mode-appropriately
// This is a helper function that returns the appropriate insertion mode instead
// of setting it.  Returns GUMBO_INSERTION_MODE_INITIAL as a sentinel value to
// indicate that there is no appropriate insertion mode, and the loop should
// continue.
static GumboInsertionMode get_appropriate_insertion_mode(const GumboParser* parser, int index) {
  const GumboVector* open_elements = &parser->_parser_state->_open_elements;
  const GumboNode* node = open_elements->data[index];
  bool is_last = index == 0;
  assert(node->type == GUMBO_NODE_ELEMENT || node->type == GUMBO_NODE_TEMPLATE);
  switch (node->v.element.tag) {
  case GUMBO_TAG_SELECT: {
    if (is_last) {
      return GUMBO_INSERTION_MODE_IN_SELECT;
    }
    for (int i = index; i > 0; --i) {
      const GumboNode* ancestor = open_elements->data[i];
      if (node_html_tag_is(ancestor, GUMBO_TAG_TEMPLATE)) {
        return GUMBO_INSERTION_MODE_IN_SELECT;
      }
      if (node_html_tag_is(ancestor, GUMBO_TAG_TABLE)) {
        return GUMBO_INSERTION_MODE_IN_SELECT_IN_TABLE;
      }
    }
    return GUMBO_INSERTION_MODE_IN_SELECT;
  }
  case GUMBO_TAG_TD:
  case GUMBO_TAG_TH:
      return is_last ?
        GUMBO_INSERTION_MODE_INITIAL : GUMBO_INSERTION_MODE_IN_CELL;
  case GUMBO_TAG_TR:
    return GUMBO_INSERTION_MODE_IN_ROW;
  case GUMBO_TAG_TBODY:
  case GUMBO_TAG_THEAD:
  case GUMBO_TAG_TFOOT:
    return GUMBO_INSERTION_MODE_IN_TABLE_BODY;
  case GUMBO_TAG_CAPTION:
    return GUMBO_INSERTION_MODE_IN_CAPTION;
  case GUMBO_TAG_COLGROUP:
    return GUMBO_INSERTION_MODE_IN_COLUMN_GROUP;
  case GUMBO_TAG_TABLE:
    return GUMBO_INSERTION_MODE_IN_TABLE;
  case GUMBO_TAG_TEMPLATE:
    return get_current_template_insertion_mode(parser);
  case GUMBO_TAG_HEAD:
      // return is_last ?  GUMBO_INSERTION_MODE_INITIAL : GUMBO_INSERTION_MODE_IN_HEAD;
      return is_last ?
        GUMBO_INSERTION_MODE_IN_BODY : GUMBO_INSERTION_MODE_IN_HEAD;
  case GUMBO_TAG_BODY:
    return GUMBO_INSERTION_MODE_IN_BODY;
  case GUMBO_TAG_FRAMESET:
    return GUMBO_INSERTION_MODE_IN_FRAMESET;
  case GUMBO_TAG_HTML:
      return parser->_parser_state->_head_element ?
        GUMBO_INSERTION_MODE_AFTER_HEAD : GUMBO_INSERTION_MODE_BEFORE_HEAD;
  default:
      return is_last ?
        GUMBO_INSERTION_MODE_IN_BODY : GUMBO_INSERTION_MODE_INITIAL;
  }
}


// This performs the actual "reset the insertion mode" loop.
static void reset_insertion_mode_appropriately(GumboParser* parser) {
  const GumboVector* open_elements = &parser->_parser_state->_open_elements;
  for (int i = open_elements->length; --i >= 0; ) {
    GumboInsertionMode mode =
        get_appropriate_insertion_mode(parser, i);
    if (mode != GUMBO_INSERTION_MODE_INITIAL) {
      set_insertion_mode(parser, mode);
      return;
    }
  }
  // Should never get here, because is_last will be set on the last iteration
  // and will force GUMBO_INSERTION_MODE_IN_BODY.
  assert(0);
}

static GumboError* parser_add_parse_error(GumboParser* parser, const GumboToken* token) {
  gumbo_debug("Adding parse error.\n");
  GumboError* error = gumbo_add_error(parser);
  if (!error) {
    return NULL;
  }
  error->type = GUMBO_ERR_PARSER;
  error->position = token->position;
  error->original_text = token->original_text.data;
  GumboParserError* extra_data = &error->v.parser;
  extra_data->input_type = token->type;
  extra_data->input_tag = GUMBO_TAG_UNKNOWN;
  if (token->type == GUMBO_TOKEN_START_TAG) {
    extra_data->input_tag = token->v.start_tag.tag;
  } else if (token->type == GUMBO_TOKEN_END_TAG) {
    extra_data->input_tag = token->v.end_tag;
  }
  GumboParserState* state = parser->_parser_state;
  extra_data->parser_state = state->_insertion_mode;
  gumbo_vector_init(parser, state->_open_elements.length,
                   &extra_data->tag_stack);
  for (int i = 0; i < state->_open_elements.length; ++i) {
    const GumboNode* node = state->_open_elements.data[i];
    assert(node->type == GUMBO_NODE_ELEMENT || node->type == GUMBO_NODE_TEMPLATE);
    gumbo_vector_add(parser, (void*) node->v.element.tag,
                    &extra_data->tag_stack);
  }
  return error;
}

// Returns true if the specified token is either a start or end tag (specified
// by is_start) with one of the tag types in the varargs list.  Terminate the
// list with GUMBO_TAG_LAST; this functions as a sentinel since no portion of
// the spec references tags that are not in the spec.
static bool tag_in(const GumboToken* token, bool is_start, const gumbo_tagset tags) {
  GumboTag token_tag;
  if (is_start && token->type == GUMBO_TOKEN_START_TAG) {
    token_tag = token->v.start_tag.tag;
  } else if (!is_start && token->type == GUMBO_TOKEN_END_TAG) {
    token_tag = token->v.end_tag;
  } else {
    return false;
  }
  return (token_tag < GUMBO_TAG_LAST && tags[(int)token_tag] != 0);
}

// Like tag_in, but for the single-tag case.
static bool tag_is(const GumboToken* token, bool is_start, GumboTag tag) {
  if (is_start && token->type == GUMBO_TOKEN_START_TAG) {
    return token->v.start_tag.tag == tag;
  } else if (!is_start && token->type == GUMBO_TOKEN_END_TAG) {
    return token->v.end_tag == tag;
  } else {
    return false;
  }
}

// Like tag_in, but checks for the tag of a node, rather than a token.
static bool node_tag_in_set(const GumboNode* node, const gumbo_tagset tags) {
  assert(node != NULL);
  if (node->type != GUMBO_NODE_ELEMENT && node->type != GUMBO_NODE_TEMPLATE) {
    return false;
  }
  return TAGSET_INCLUDES(tags, node->v.element.tag_namespace, node->v.element.tag);
}


// Like node_tag_in, but for the single-tag case.
static bool node_qualified_tag_is(const GumboNode* node, GumboNamespaceEnum ns, GumboTag tag) {
  return (node->type == GUMBO_NODE_ELEMENT || node->type == GUMBO_NODE_TEMPLATE) &&
    node->v.element.tag == tag &&
    node->v.element.tag_namespace == ns;
}

// Like node_tag_in, but for the single-tag case in the HTML namespace
static bool node_html_tag_is(const GumboNode* node, GumboTag tag)
{
  return node_qualified_tag_is(node, GUMBO_NAMESPACE_HTML, tag);
}

static void push_template_insertion_mode(GumboParser* parser, GumboInsertionMode mode) {
  gumbo_vector_add(parser, (void*) mode, &parser->_parser_state->_template_insertion_modes);
}

static void pop_template_insertion_mode(GumboParser* parser) {
  gumbo_vector_pop(parser, &parser->_parser_state->_template_insertion_modes);
}

// Returns the current template insertion mode.  If the stack of template
// insertion modes is empty, this returns GUMBO_INSERTION_MODE_INITIAL.
static GumboInsertionMode get_current_template_insertion_mode(const GumboParser* parser) {
  GumboVector* template_insertion_modes = &parser->_parser_state->_template_insertion_modes;
  if (template_insertion_modes->length == 0) {
    return GUMBO_INSERTION_MODE_INITIAL;
  }
  return (GumboInsertionMode) template_insertion_modes->data[(template_insertion_modes->length - 1)];
}

// http://www.whatwg.org/specs/web-apps/current-work/multipage/tree-construction.html#mathml-text-integration-point
static bool is_mathml_integration_point(const GumboNode* node) {
  return node_tag_in_set(node, (gumbo_tagset) { TAG_MATHML(MI), TAG_MATHML(MO), TAG_MATHML(MN),
        TAG_MATHML(MS), TAG_MATHML(MTEXT) });
}

// http://www.whatwg.org/specs/web-apps/current-work/multipage/tree-construction.html#html-integration-point
static bool is_html_integration_point(const GumboNode* node) {
  return node_tag_in_set(node, (gumbo_tagset) { TAG_SVG(FOREIGNOBJECT), TAG_SVG(DESC), TAG_SVG(TITLE) }) ||
    (node_qualified_tag_is(node, GUMBO_NAMESPACE_MATHML, GUMBO_TAG_ANNOTATION_XML) && (
          attribute_matches(&node->v.element.attributes,
                            "encoding", "text/html") ||
          attribute_matches(&node->v.element.attributes,
                            "encoding", "application/xhtml+xml")));
}


// This represents a place to insert a node, consisting of a target parent and a
// child index within that parent.  If the node should be inserted at the end of
// the parent's child, index will be -1.
typedef struct {
  GumboNode* target;
  int index;
} InsertionLocation;

InsertionLocation get_appropriate_insertion_location(GumboParser* parser, GumboNode* override_target) {
  InsertionLocation retval = { override_target, -1 };
  if (retval.target == NULL) {
    // No override target; default to the current node, but special-case the
    // root node since get_current_node() assumes the stack of open elements is
    // non-empty.
    retval.target = parser->_output->root != NULL ?
      get_current_node(parser) : get_document_node(parser);
  }
  if (!parser->_parser_state->_foster_parent_insertions ||
      !node_tag_in_set(retval.target, (gumbo_tagset) { TAG(TABLE), TAG(TBODY),
                           TAG(TFOOT), TAG(THEAD), TAG(TR) })) {
    return retval;
  }

  // Foster-parenting case.
  int last_template_index = -1;
  int last_table_index = -1;
  GumboVector* open_elements = &parser->_parser_state->_open_elements;
  for (int i = 0; i < open_elements->length; ++i) {
    if (node_html_tag_is(open_elements->data[i], GUMBO_TAG_TEMPLATE)) {
      last_template_index = i;
    }
    if (node_html_tag_is(open_elements->data[i], GUMBO_TAG_TABLE)) {
      last_table_index = i;
    }
  }
  if (last_template_index != -1 &&
      (last_table_index == -1 || last_template_index > last_table_index)) {
    retval.target = open_elements->data[last_template_index];
    return retval;
  }
  if (last_table_index == -1) {
    retval.target = open_elements->data[0];
    return retval;
  }
  GumboNode* last_table = open_elements->data[last_table_index];
  if (last_table->parent != NULL) {
    retval.target = last_table->parent;
    retval.index = last_table->index_within_parent;
    return retval;
  }

  retval.target = open_elements->data[last_table_index - 1];
  return retval;
}


// Appends a node to the end of its parent, setting the "parent" and
// "index_within_parent" fields appropriately.
static void append_node(
    GumboParser* parser, GumboNode* parent, GumboNode* node) {
  assert(node->parent == NULL);
  assert(node->index_within_parent == -1);
  GumboVector* children;
  if (parent->type == GUMBO_NODE_ELEMENT || parent->type == GUMBO_NODE_TEMPLATE) {
    children = &parent->v.element.children;
  } else {
    assert(parent->type == GUMBO_NODE_DOCUMENT);
    children = &parent->v.document.children;
  }
  node->parent = parent;
  node->index_within_parent = children->length;
  gumbo_vector_add(parser, (void*) node, children);
  assert(node->index_within_parent < children->length);
}

// Inserts a node at the specified InsertionLocation, updating the
// "parent" and "index_within_parent" fields of it and all its siblings.
// If the index of the location is -1, this calls append_node.
static void insert_node(
                        GumboParser* parser, GumboNode* node, InsertionLocation location) {
  assert(node->parent == NULL);
  assert(node->index_within_parent == -1);
  GumboNode* parent = location.target;
  int index = location.index;
  if (index != -1) {
    GumboVector* children = NULL;
    if (parent->type == GUMBO_NODE_ELEMENT ||
        parent->type == GUMBO_NODE_TEMPLATE) {
      children = &parent->v.element.children;
    } else if (parent->type == GUMBO_NODE_DOCUMENT) {
      children = &parent->v.document.children;
      assert(children->length == 0);
    } else {
      assert(0);
    }

    assert(index >= 0);
    assert(index < children->length);
    node->parent = parent;
    node->index_within_parent = index;
    gumbo_vector_insert_at(parser, (void*) node, index, children);
    assert(node->index_within_parent < children->length);
    for (int i = index + 1; i < children->length; ++i) {
      GumboNode* sibling = children->data[i];
      sibling->index_within_parent = i;
      assert(sibling->index_within_parent < children->length);
    }
  } else {
    append_node(parser, parent, node);
  }
}


static void maybe_flush_text_node_buffer(GumboParser* parser) {
  GumboParserState* state = parser->_parser_state;
  TextNodeBufferState* buffer_state = &state->_text_node;
  if (buffer_state->_buffer.length == 0) {
    return;
  }

  assert(buffer_state->_type == GUMBO_NODE_WHITESPACE ||
         buffer_state->_type == GUMBO_NODE_TEXT ||
         buffer_state->_type == GUMBO_NODE_CDATA);
  GumboNode* text_node = create_node(parser, buffer_state->_type);
  GumboText* text_node_data = &text_node->v.text;
  text_node_data->text = gumbo_string_buffer_to_string(
      parser, &buffer_state->_buffer);
  text_node_data->original_text.data = buffer_state->_start_original_text;
  text_node_data->original_text.length =
      state->_current_token->original_text.data -
      buffer_state->_start_original_text;
  text_node_data->start_pos = buffer_state->_start_position;

  gumbo_debug("Flushing text node buffer of %.*s.\n",
             (int) buffer_state->_buffer.length, buffer_state->_buffer.data);

  InsertionLocation location = get_appropriate_insertion_location(parser, NULL);
  if (location.target->type == GUMBO_NODE_DOCUMENT) {
    // The DOM does not allow Document nodes to have Text children, so per the
    // spec, they are dropped on the floor.
    destroy_node(parser, text_node);
  } else {
    insert_node(parser, text_node, location);
  }

  gumbo_string_buffer_destroy(parser, &buffer_state->_buffer);
  gumbo_string_buffer_init(parser, &buffer_state->_buffer);
  buffer_state->_type = GUMBO_NODE_WHITESPACE;
  assert(buffer_state->_buffer.length == 0);
}

static void record_end_of_element(
    GumboToken* current_token, GumboElement* element) {
  element->end_pos = current_token->position;
  element->original_end_tag =
      current_token->type == GUMBO_TOKEN_END_TAG ?
      current_token->original_text : kGumboEmptyString;
}

static GumboNode* pop_current_node(GumboParser* parser) {
  GumboParserState* state = parser->_parser_state;
  maybe_flush_text_node_buffer(parser);
  if (state->_open_elements.length > 0) {
    assert(node_html_tag_is(state->_open_elements.data[0], GUMBO_TAG_HTML));
    gumbo_debug(
        "Popping %s node.\n",
        gumbo_normalized_tagname(get_current_node(parser)->v.element.tag));
  }
  GumboNode* current_node = gumbo_vector_pop(parser, &state->_open_elements);
  if (!current_node) {
    assert(state->_open_elements.length == 0);
    return NULL;
  }
  assert(current_node->type == GUMBO_NODE_ELEMENT || current_node->type == GUMBO_NODE_TEMPLATE);
  bool is_closed_body_or_html_tag =
      (node_html_tag_is(current_node, GUMBO_TAG_BODY) && state->_closed_body_tag) ||
      (node_html_tag_is(current_node, GUMBO_TAG_HTML) && state->_closed_html_tag);
  if ((state->_current_token->type != GUMBO_TOKEN_END_TAG ||
       !node_html_tag_is(current_node, state->_current_token->v.end_tag)) &&
       !is_closed_body_or_html_tag) {
    current_node->parse_flags |= GUMBO_INSERTION_IMPLICIT_END_TAG;
  }
  if (!is_closed_body_or_html_tag) {
    record_end_of_element(state->_current_token, &current_node->v.element);
  }
  return current_node;
}

static void append_comment_node(
    GumboParser* parser, GumboNode* node, const GumboToken* token) {
  maybe_flush_text_node_buffer(parser);
  GumboNode* comment = create_node(parser, GUMBO_NODE_COMMENT);
  comment->type = GUMBO_NODE_COMMENT;
  comment->parse_flags = GUMBO_INSERTION_NORMAL;
  comment->v.text.text = token->v.text;
  comment->v.text.original_text = token->original_text;
  comment->v.text.start_pos = token->position;
  append_node(parser, node, comment);
}

// http://www.whatwg.org/specs/web-apps/current-work/complete/tokenization.html#clear-the-stack-back-to-a-table-row-context
static void clear_stack_to_table_row_context(GumboParser* parser) {
  while (!node_tag_in_set(get_current_node(parser), (gumbo_tagset) { TAG(HTML), TAG(TR), TAG(TEMPLATE)})) {
    pop_current_node(parser);
  }
}

// http://www.whatwg.org/specs/web-apps/current-work/complete/tokenization.html#clear-the-stack-back-to-a-table-context
static void clear_stack_to_table_context(GumboParser* parser) {
  while (!node_tag_in_set(get_current_node(parser), (gumbo_tagset) { TAG(HTML), TAG(TABLE), TAG(TEMPLATE) } )) {
    pop_current_node(parser);
  }
}

// http://www.whatwg.org/specs/web-apps/current-work/complete/tokenization.html#clear-the-stack-back-to-a-table-body-context
void clear_stack_to_table_body_context(GumboParser* parser) {
  while (!node_tag_in_set(get_current_node(parser), (gumbo_tagset) { TAG(HTML), TAG(TBODY),
          TAG(TFOOT), TAG(THEAD), TAG(TEMPLATE) })) {
    pop_current_node(parser);
  }
}

// Creates a parser-inserted element in the HTML namespace and returns it.
static GumboNode* create_element(GumboParser* parser, GumboTag tag) {
  GumboNode* node = create_node(parser, GUMBO_NODE_ELEMENT);
  GumboElement* element = &node->v.element;
  gumbo_vector_init(parser, 1, &element->children);
  gumbo_vector_init(parser, 0, &element->attributes);
  element->tag = tag;
  element->tag_namespace = GUMBO_NAMESPACE_HTML;
  element->original_tag = kGumboEmptyString;
  element->original_end_tag = kGumboEmptyString;
  element->start_pos = parser->_parser_state->_current_token->position;
  element->end_pos = kGumboEmptySourcePosition;
  return node;
}

// Constructs an element from the given start tag token.
static GumboNode* create_element_from_token(
    GumboParser* parser, GumboToken* token, GumboNamespaceEnum tag_namespace) {
  assert(token->type == GUMBO_TOKEN_START_TAG);
  GumboTokenStartTag* start_tag = &token->v.start_tag;

  GumboNodeType type = (
      tag_namespace == GUMBO_NAMESPACE_HTML &&
      start_tag->tag == GUMBO_TAG_TEMPLATE)
        ? GUMBO_NODE_TEMPLATE : GUMBO_NODE_ELEMENT;

  GumboNode* node = create_node(parser, type);
  GumboElement* element = &node->v.element;
  gumbo_vector_init(parser, 1, &element->children);
  element->attributes = start_tag->attributes;
  element->tag = start_tag->tag;
  element->tag_namespace = tag_namespace;

  assert(token->original_text.length >= 2);
  assert(token->original_text.data[0] == '<');
  assert(token->original_text.data[token->original_text.length - 1] == '>');
  element->original_tag = token->original_text;
  element->start_pos = token->position;
  element->original_end_tag = kGumboEmptyString;
  element->end_pos = kGumboEmptySourcePosition;

  // The element takes ownership of the attributes from the token, so any
  // allocated-memory fields should be nulled out.
  start_tag->attributes = kGumboEmptyVector;
  return node;
}

// http://www.whatwg.org/specs/web-apps/current-work/complete/tokenization.html#insert-an-html-element
static void insert_element(GumboParser* parser, GumboNode* node,
                           bool is_reconstructing_formatting_elements) {
  GumboParserState* state = parser->_parser_state;
  // NOTE(jdtang): The text node buffer must always be flushed before inserting
  // a node, otherwise we're handling nodes in a different order than the spec
  // mandated.  However, one clause of the spec (character tokens in the body)
  // requires that we reconstruct the active formatting elements *before* adding
  // the character, and reconstructing the active formatting elements may itself
  // result in the insertion of new elements (which should be pushed onto the
  // stack of open elements before the buffer is flushed).  We solve this (for
  // the time being, the spec has been rewritten for <template> and the new
  // version may be simpler here) with a boolean flag to this method.
  if (!is_reconstructing_formatting_elements) {
    maybe_flush_text_node_buffer(parser);
  }
  InsertionLocation location =
    get_appropriate_insertion_location(parser, NULL);
  insert_node(parser, node, location);
  gumbo_vector_add(parser, (void*) node, &state->_open_elements);
}

// Convenience method that combines create_element_from_token and
// insert_element, inserting the generated element directly into the current
// node.  Returns the node inserted.
static GumboNode* insert_element_from_token(
    GumboParser* parser, GumboToken* token) {
  GumboNode* element =
      create_element_from_token(parser, token, GUMBO_NAMESPACE_HTML);
  insert_element(parser, element, false);
  gumbo_debug("Inserting <%s> element (@%x) from token.\n",
             gumbo_normalized_tagname(element->v.element.tag), element);
  return element;
}

// Convenience method that combines create_element and insert_element, inserting
// a parser-generated element of a specific tag type.  Returns the node
// inserted.
static GumboNode* insert_element_of_tag_type(
    GumboParser* parser, GumboTag tag, GumboParseFlags reason) {
  GumboNode* element = create_element(parser, tag);
  element->parse_flags |= GUMBO_INSERTION_BY_PARSER | reason;
  insert_element(parser, element, false);
  gumbo_debug("Inserting %s element (@%x) from tag type.\n",
             gumbo_normalized_tagname(tag), element);
  return element;
}

// Convenience method for creating foreign namespaced element.  Returns the node
// inserted.
static GumboNode* insert_foreign_element(
    GumboParser* parser, GumboToken* token, GumboNamespaceEnum tag_namespace) {
  assert(token->type == GUMBO_TOKEN_START_TAG);
  GumboNode* element = create_element_from_token(parser, token, tag_namespace);
  insert_element(parser, element, false);
  if (token_has_attribute(token, "xmlns") &&
      !attribute_matches_case_sensitive(
          &token->v.start_tag.attributes, "xmlns",
          kLegalXmlns[tag_namespace])) {
    // TODO(jdtang): Since there're multiple possible error codes here, we
    // eventually need reason codes to differentiate them.
    parser_add_parse_error(parser, token);
  }
  if (token_has_attribute(token, "xmlns:xlink") &&
      !attribute_matches_case_sensitive(
          &token->v.start_tag.attributes,
          "xmlns:xlink", "http://www.w3.org/1999/xlink")) {
    parser_add_parse_error(parser, token);
  }
  return element;
}

static void insert_text_token(GumboParser* parser, GumboToken* token) {
  assert(token->type == GUMBO_TOKEN_WHITESPACE ||
         token->type == GUMBO_TOKEN_CHARACTER ||
         token->type == GUMBO_TOKEN_NULL ||
         token->type == GUMBO_TOKEN_CDATA);
  TextNodeBufferState* buffer_state = &parser->_parser_state->_text_node;
  if (buffer_state->_buffer.length == 0) {
    // Initialize position fields.
    buffer_state->_start_original_text = token->original_text.data;
    buffer_state->_start_position = token->position;
  }
  gumbo_string_buffer_append_codepoint(
      parser, token->v.character, &buffer_state->_buffer);
  if (token->type == GUMBO_TOKEN_CHARACTER) {
    buffer_state->_type = GUMBO_NODE_TEXT;
  } else if (token->type == GUMBO_TOKEN_CDATA) {
    buffer_state->_type = GUMBO_NODE_CDATA;
  }
  gumbo_debug("Inserting text token '%c'.\n", token->v.character);
}

// http://www.whatwg.org/specs/web-apps/current-work/complete/tokenization.html#generic-rcdata-element-parsing-algorithm
static void run_generic_parsing_algorithm(
    GumboParser* parser, GumboToken* token, GumboTokenizerEnum lexer_state) {
  insert_element_from_token(parser, token);
  gumbo_tokenizer_set_state(parser, lexer_state);
  parser->_parser_state->_original_insertion_mode =
      parser->_parser_state->_insertion_mode;
  parser->_parser_state->_insertion_mode = GUMBO_INSERTION_MODE_TEXT;
}

static void acknowledge_self_closing_tag(GumboParser* parser) {
  parser->_parser_state->_self_closing_flag_acknowledged = true;
}

// Returns true if there's an anchor tag in the list of active formatting
// elements, and fills in its index if so.
static bool find_last_anchor_index(GumboParser* parser, int* anchor_index) {
  GumboVector* elements = &parser->_parser_state->_active_formatting_elements;
  for (int i = elements->length; --i >= 0; ) {
    GumboNode* node = elements->data[i];
    if (node == &kActiveFormattingScopeMarker) {
      return false;
    }
    if (node_html_tag_is(node, GUMBO_TAG_A)) {
      *anchor_index = i;
      return true;
    }
  }
  return false;
}

// Counts the number of open formatting elements in the list of active
// formatting elements (after the last active scope marker) that have a specific
// tag.  If this is > 0, then earliest_matching_index will be filled in with the
// index of the first such element.
static int count_formatting_elements_of_tag(
    GumboParser* parser, const GumboNode* desired_node,
    int* earliest_matching_index) {
  const GumboElement* desired_element = &desired_node->v.element;
  GumboVector* elements = &parser->_parser_state->_active_formatting_elements;
  int num_identical_elements = 0;
  for (int i = elements->length; --i >= 0; ) {
    GumboNode* node = elements->data[i];
    if (node == &kActiveFormattingScopeMarker) {
      break;
    }
    assert(node->type == GUMBO_NODE_ELEMENT);
    if (node_qualified_tag_is(node, desired_element->tag_namespace, desired_element->tag) &&
        all_attributes_match(&node->v.element.attributes,
                             &desired_element->attributes)) {
      num_identical_elements++;
      *earliest_matching_index = i;
    }
  }
  return num_identical_elements;
}

// http://www.whatwg.org/specs/web-apps/current-work/complete/parsing.html#reconstruct-the-active-formatting-elements
static void add_formatting_element(GumboParser* parser, const GumboNode* node) {
  assert(node == &kActiveFormattingScopeMarker ||
         node->type == GUMBO_NODE_ELEMENT);
  GumboVector* elements = &parser->_parser_state->_active_formatting_elements;
  if (node == &kActiveFormattingScopeMarker) {
    gumbo_debug("Adding a scope marker.\n");
  } else {
    gumbo_debug("Adding a formatting element.\n");
  }

  // Hunt for identical elements.
  int earliest_identical_element = elements->length;
  int num_identical_elements = count_formatting_elements_of_tag(
      parser, node, &earliest_identical_element);

  // Noah's Ark clause: if there're at least 3, remove the earliest.
  if (num_identical_elements >= 3) {
    gumbo_debug("Noah's ark clause: removing element at %d.\n",
                earliest_identical_element);
    gumbo_vector_remove_at(parser, earliest_identical_element, elements);
  }

  gumbo_vector_add(parser, (void*) node, elements);
}

static bool is_open_element(GumboParser* parser, const GumboNode* node) {
  GumboVector* open_elements = &parser->_parser_state->_open_elements;
  for (int i = 0; i < open_elements->length; ++i) {
    if (open_elements->data[i] == node) {
      return true;
    }
  }
  return false;
}

// Clones attributes, tags, etc. of a node, but does not copy the content.  The
// clone shares no structure with the original node: all owned strings and
// values are fresh copies.
GumboNode* clone_node(
    GumboParser* parser, const GumboNode* node, GumboParseFlags reason) {
  assert(node->type == GUMBO_NODE_ELEMENT || node->type == GUMBO_NODE_TEMPLATE);
  GumboNode* new_node = gumbo_parser_allocate(parser, sizeof(GumboNode));
  *new_node = *node;
  new_node->parent = NULL;
  new_node->index_within_parent = -1;
  // Clear the GUMBO_INSERTION_IMPLICIT_END_TAG flag, as the cloned node may
  // have a separate end tag.
  new_node->parse_flags &= ~GUMBO_INSERTION_IMPLICIT_END_TAG;
  new_node->parse_flags |= reason | GUMBO_INSERTION_BY_PARSER;
  GumboElement* element = &new_node->v.element;
  gumbo_vector_init(parser, 1, &element->children);

  const GumboVector* old_attributes = &node->v.element.attributes;
  gumbo_vector_init(parser, old_attributes->length, &element->attributes);
  for (int i = 0; i < old_attributes->length; ++i) {
    const GumboAttribute* old_attr = old_attributes->data[i];
    GumboAttribute* attr =
        gumbo_parser_allocate(parser, sizeof(GumboAttribute));
    *attr = *old_attr;
    attr->name = gumbo_copy_stringz(parser, old_attr->name);
    attr->value = gumbo_copy_stringz(parser, old_attr->value);
    gumbo_vector_add(parser, attr, &element->attributes);
  }
  return new_node;
}

// "Reconstruct active formatting elements" part of the spec.
// This implementation is based on the html5lib translation from the mess of
// GOTOs in the spec to reasonably structured programming.
// http://code.google.com/p/html5lib/source/browse/python/html5lib/treebuilders/_base.py
static void reconstruct_active_formatting_elements(GumboParser* parser) {
  GumboVector* elements = &parser->_parser_state->_active_formatting_elements;
  // Step 1
  if (elements->length == 0) {
    return;
  }

  // Step 2 & 3
  int i = elements->length - 1;
  const GumboNode* element = elements->data[i];
  if (element == &kActiveFormattingScopeMarker ||
      is_open_element(parser, element)) {
    return;
  }

  // Step 6
  do {
    if (i == 0) {
      // Step 4
      i = -1;   // Incremented to 0 below.
      break;
    }
    // Step 5
    element = elements->data[--i];
  } while (element != &kActiveFormattingScopeMarker &&
           !is_open_element(parser, element));

  ++i;
  gumbo_debug("Reconstructing elements from %d on %s parent.\n", i,
              gumbo_normalized_tagname(
                  get_current_node(parser)->v.element.tag));
  for(; i < elements->length; ++i) {
    // Step 7 & 8.
    assert(elements->length > 0);
    assert(i < elements->length);
    element = elements->data[i];
    assert(element != &kActiveFormattingScopeMarker);
    GumboNode* clone = clone_node(
        parser, element, GUMBO_INSERTION_RECONSTRUCTED_FORMATTING_ELEMENT);
    // Step 9.
    InsertionLocation location = get_appropriate_insertion_location(parser, NULL);
    insert_node(parser, clone, location);
    gumbo_vector_add(parser, (void*) clone, &parser->_parser_state->_open_elements);

    // Step 10.
    elements->data[i] = clone;
    gumbo_debug("Reconstructed %s element at %d.\n",
               gumbo_normalized_tagname(clone->v.element.tag), i);
  }
}

static void clear_active_formatting_elements(GumboParser* parser) {
  GumboVector* elements = &parser->_parser_state->_active_formatting_elements;
  int num_elements_cleared = 0;
  const GumboNode* node;
  do {
    node = gumbo_vector_pop(parser, elements);
    ++num_elements_cleared;
  } while(node && node != &kActiveFormattingScopeMarker);
  gumbo_debug("Cleared %d elements from active formatting list.\n",
              num_elements_cleared);
}

// http://www.whatwg.org/specs/web-apps/current-work/complete/tokenization.html#the-initial-insertion-mode
static GumboQuirksModeEnum compute_quirks_mode(
    const GumboTokenDocType* doctype) {
  if (doctype->force_quirks ||
      strcmp(doctype->name, kDoctypeHtml.data) ||
      is_in_static_list(doctype->public_identifier,
                        kQuirksModePublicIdPrefixes, false) ||
      is_in_static_list(doctype->public_identifier,
                        kQuirksModePublicIdExactMatches, true) ||
      is_in_static_list(doctype->system_identifier,
                        kQuirksModeSystemIdExactMatches, true) ||
      (is_in_static_list(doctype->public_identifier,
                         kLimitedQuirksRequiresSystemIdPublicIdPrefixes, false)
       && !doctype->has_system_identifier)) {
    return GUMBO_DOCTYPE_QUIRKS;
  } else if (
      is_in_static_list(doctype->public_identifier,
                        kLimitedQuirksPublicIdPrefixes, false) ||
      (is_in_static_list(doctype->public_identifier,
                         kLimitedQuirksRequiresSystemIdPublicIdPrefixes, false)
       && doctype->has_system_identifier)) {
    return GUMBO_DOCTYPE_LIMITED_QUIRKS;
  }
  return GUMBO_DOCTYPE_NO_QUIRKS;
}

// The following functions are all defined by the "has an element in __ scope"
// sections of the HTML5 spec:
// http://www.whatwg.org/specs/web-apps/current-work/multipage/parsing.html#has-an-element-in-the-specific-scope
// The basic idea behind them is that they check for an element of the given
// qualified name, contained within a scope formed by a set of other qualified
// names.  For example, "has an element in list scope" looks for an element of
// the given qualified name within the nearest enclosing <ol> or <ul>, along
// with a bunch of generic element types that serve to "firewall" their content
// from the rest of the document.
static bool has_an_element_in_specific_scope(GumboParser* parser, gumbo_tagset expected, bool negate, const gumbo_tagset tags) {
  GumboVector* open_elements = &parser->_parser_state->_open_elements;
  for (int i = open_elements->length; --i >= 0; ) {
    const GumboNode* node = open_elements->data[i];
    if (node->type != GUMBO_NODE_ELEMENT && node->type != GUMBO_NODE_TEMPLATE) {
      continue;
    }
    if (TAGSET_INCLUDES(expected, node->v.element.tag_namespace, node->v.element.tag)) {
      return true;
    }
    bool found_qualname = false;
    if (TAGSET_INCLUDES(tags, node->v.element.tag_namespace, node->v.element.tag)) {
      found_qualname = true;
    }
    if (negate != found_qualname) {
      return false;
    }
  }
  return false;
}

// Checks for the presence of an open element of the specified tag type.
static bool has_open_element(GumboParser* parser, GumboTag tag) {
  gumbo_tagset qualset = {0};
  qualset[(int) tag] = (1 << (int) GUMBO_NAMESPACE_HTML);
  return has_an_element_in_specific_scope(parser, qualset, false, (gumbo_tagset) { TAG(HTML) } );
}

// http://www.whatwg.org/specs/web-apps/current-work/multipage/parsing.html#has-an-element-in-scope
static bool has_an_element_in_scope(GumboParser* parser, GumboTag tag) {
  gumbo_tagset qualset = {0};
  qualset[(int) tag] = (1 << (int) GUMBO_NAMESPACE_HTML);
  return has_an_element_in_specific_scope(parser, qualset, false, (gumbo_tagset) { TAG(APPLET), 
        TAG(CAPTION), TAG(HTML), TAG(TABLE), TAG(TD), TAG(TH), TAG(MARQUEE),
        TAG(OBJECT), TAG(TEMPLATE), TAG_MATHML(MI), TAG_MATHML(MO), TAG_MATHML(MN),
        TAG_MATHML(MS), TAG_MATHML(MTEXT), TAG_MATHML(ANNOTATION_XML),
        TAG_SVG(FOREIGNOBJECT), TAG_SVG(DESC), TAG_SVG(TITLE) });
}

// Like "has an element in scope", but for the specific case of looking for a
// unique target node, not for any node with a given tag name.  This duplicates
// much of the algorithm from has_an_element_in_specific_scope because the
// predicate is different when checking for an exact node, and it's easier &
// faster just to duplicate the code for this one case than to try and
// parameterize it.
static bool has_node_in_scope(GumboParser* parser, const GumboNode* node) {
  GumboVector* open_elements = &parser->_parser_state->_open_elements;
  for (int i = open_elements->length; --i >= 0; ) {
    const GumboNode* current = open_elements->data[i];
    if (current == node) {
      return true;
    }
    if (current->type != GUMBO_NODE_ELEMENT && current->type != GUMBO_NODE_TEMPLATE) {
      continue;
    }
    if (node_tag_in_set(current, (gumbo_tagset) { TAG(APPLET), TAG(CAPTION), TAG(HTML), 
            TAG(TABLE), TAG(TD), TAG(TH), TAG(MARQUEE), TAG(OBJECT), TAG(TEMPLATE),
            TAG_MATHML(MI), TAG_MATHML(MO), TAG_MATHML(MN), TAG_MATHML(MS),
            TAG_MATHML(MTEXT), TAG_MATHML(ANNOTATION_XML), TAG_SVG(FOREIGNOBJECT),
            TAG_SVG(DESC), TAG_SVG(TITLE) } )) {
      return false;
    }
  }
  assert(false);
  return false;
}

// Like has_an_element_in_scope, but restricts the expected qualified name to a
// range of possible qualified names instead of just a single one.
static bool has_an_element_in_scope_with_tagname(GumboParser* parser, gumbo_tagset qualset) {
  return has_an_element_in_specific_scope(parser, qualset, false, (gumbo_tagset) { TAG(APPLET), 
        TAG(CAPTION), TAG(HTML), TAG(TABLE), TAG(TD), TAG(TH), TAG(MARQUEE),
        TAG(OBJECT), TAG(TEMPLATE), TAG_MATHML(MI), TAG_MATHML(MO), TAG_MATHML(MN),
        TAG_MATHML(MS), TAG_MATHML(MTEXT), TAG_MATHML(ANNOTATION_XML),
        TAG_SVG(FOREIGNOBJECT), TAG_SVG(DESC), TAG_SVG(TITLE) });
}

// http://www.whatwg.org/specs/web-apps/current-work/multipage/parsing.html#has-an-element-in-list-item-scope
static bool has_an_element_in_list_scope(GumboParser* parser, GumboTag tag) {
  gumbo_tagset qualset = {0};
  qualset[(int)tag] = (1 << (int)(GUMBO_NAMESPACE_HTML));
  return has_an_element_in_specific_scope(parser, qualset, false, (gumbo_tagset) { TAG(APPLET), 
        TAG(CAPTION), TAG(HTML), TAG(TABLE), TAG(TD), TAG(TH), TAG(MARQUEE),
        TAG(OBJECT), TAG(TEMPLATE), TAG_MATHML(MI), TAG_MATHML(MO), TAG_MATHML(MN),
        TAG_MATHML(MS), TAG_MATHML(MTEXT), TAG_MATHML(ANNOTATION_XML),
        TAG_SVG(FOREIGNOBJECT), TAG_SVG(DESC), TAG_SVG(TITLE), TAG(OL),
        TAG(UL) });
}

// http://www.whatwg.org/specs/web-apps/current-work/multipage/parsing.html#has-an-element-in-button-scope
static bool has_an_element_in_button_scope(GumboParser* parser, GumboTag tag) {
  gumbo_tagset qualset = {0};
  qualset[(int) tag] = (1 << (int)(GUMBO_NAMESPACE_HTML));
  return has_an_element_in_specific_scope(parser, qualset, false, (gumbo_tagset) { TAG(APPLET), 
        TAG(CAPTION), TAG(HTML), TAG(TABLE), TAG(TD), TAG(TH), TAG(MARQUEE),
        TAG(OBJECT), TAG(TEMPLATE), TAG_MATHML(MI), TAG_MATHML(MO), TAG_MATHML(MN),
        TAG_MATHML(MS), TAG_MATHML(MTEXT), TAG_MATHML(ANNOTATION_XML),
        TAG_SVG(FOREIGNOBJECT), TAG_SVG(DESC), TAG_SVG(TITLE), TAG(BUTTON) });
}

// http://www.whatwg.org/specs/web-apps/current-work/multipage/parsing.html#has-an-element-in-table-scope
static bool has_an_element_in_table_scope(GumboParser* parser, GumboTag tag) {
  gumbo_tagset qualset = {0};
  qualset[(int) tag] = (1 << (int)(GUMBO_NAMESPACE_HTML));
  return has_an_element_in_specific_scope(parser, qualset, false, (gumbo_tagset) { TAG(HTML),
        TAG(TABLE), TAG(TEMPLATE) });
}

// http://www.whatwg.org/specs/web-apps/current-work/multipage/parsing.html#has-an-element-in-select-scope
static bool has_an_element_in_select_scope(GumboParser* parser, GumboTag tag) {
  gumbo_tagset qualset = {0};
  qualset[(int) tag] = (1 << (int)(GUMBO_NAMESPACE_HTML));
  return has_an_element_in_specific_scope(parser, qualset, true, (gumbo_tagset) { TAG(OPTGROUP), TAG(OPTION) });
}

// http://www.whatwg.org/specs/web-apps/current-work/complete/tokenization.html#generate-implied-end-tags
// "exception" is the "element to exclude from the process" listed in the spec.
// Pass GUMBO_TAG_LAST to not exclude any of them.
static void generate_implied_end_tags(GumboParser* parser, GumboTag exception) {
  for (;
       node_tag_in_set(get_current_node(parser), (gumbo_tagset) { TAG(DD), TAG(DT),
             TAG(LI), TAG(OPTION), TAG(OPTGROUP), TAG(P), TAG(RP), TAG(RB), TAG(RT), /* TAG(RTC) */ }) &&
       !node_html_tag_is(get_current_node(parser), exception);
       pop_current_node(parser));
}





#if 0
// I can not find this clause anywhere in the current W3C spec for html5 syntax

// This is the "generate all implied end tags thoroughly" clause of the spec.
static void generate_all_implied_end_tags_thoroughly(GumboParser* parser) {
  for (;
<<<<<<< HEAD
       node_tag_in_set(get_current_node(parser), (gumbo_tagset) { TAG(CAPTION),
             TAG(COLGROUP), TAG(DD), TAG(DT), TAG(LI), TAG(OPTION), TAG(OPTGROUP),
             TAG(P), TAG(RP), TAG(RT), TAG(TBODY), TAG(TD), TAG(TFOOT),
             TAG(TH), TAG(HEAD), TAG(TR) });
=======
       node_qualname_in(get_current_node(parser), HTML_QN(DD), HTML_QN(DT),
                   HTML_QN(LI), HTML_QN(OPTION), HTML_QN(OPTGROUP),
                   HTML_QN(P), HTML_QN(RP), HTML_QN(RB), HTML_QN(RT),
                   HTML_QN(RTC), QUAL_NAME_LAST) &&
       !node_qualname_is(get_current_node(parser), exception);
>>>>>>> ea7337d8
       pop_current_node(parser));
}
#endif





// This factors out the clauses relating to "act as if an end tag token with tag
// name "table" had been seen.  Returns true if there's a table element in table
// scope which was successfully closed, false if not and the token should be
// ignored.  Does not add parse errors; callers should handle that.
static bool close_table(GumboParser* parser) {
  if (!has_an_element_in_table_scope(parser, GUMBO_TAG_TABLE)) {
    return false;
  }

  GumboNode* node = pop_current_node(parser);
  while (!node_html_tag_is(node, GUMBO_TAG_TABLE)) {
    node = pop_current_node(parser);
  }
  reset_insertion_mode_appropriately(parser);
  return true;
}

// This factors out the clauses relating to "act as if an end tag token with tag
// name `cell_tag` had been seen".
static bool close_table_cell(GumboParser* parser, const GumboToken* token,
                             GumboTag cell_tag) {
  bool result = true;
  generate_implied_end_tags(parser, GUMBO_TAG_LAST);
  const GumboNode* node = get_current_node(parser);
  if (!node_html_tag_is(node, cell_tag)) {
    parser_add_parse_error(parser, token);
    result = false;
  }
  do {
    node = pop_current_node(parser);
  } while (!node_html_tag_is(node, cell_tag));

  clear_active_formatting_elements(parser);
  set_insertion_mode(parser, GUMBO_INSERTION_MODE_IN_ROW);
  return result;
}

// http://www.whatwg.org/specs/web-apps/current-work/complete/tokenization.html#close-the-cell
// This holds the logic to determine whether we should close a <td> or a <th>.
static bool close_current_cell(GumboParser* parser, const GumboToken* token) {
  if (has_an_element_in_table_scope(parser, GUMBO_TAG_TD)) {
    assert(!has_an_element_in_table_scope(parser, GUMBO_TAG_TH));
    return close_table_cell(parser, token, GUMBO_TAG_TD);
  } else {
    assert(has_an_element_in_table_scope(parser, GUMBO_TAG_TH));
    return close_table_cell(parser, token, GUMBO_TAG_TH);
  }
}

// This factors out the "act as if an end tag of tag name 'select' had been
// seen" clause of the spec, since it's referenced in several places.  It pops
// all nodes from the stack until the current <select> has been closed, then
// resets the insertion mode appropriately.
static void close_current_select(GumboParser* parser) {
  GumboNode* node = pop_current_node(parser);
  while (!node_html_tag_is(node, GUMBO_TAG_SELECT)) {
    node = pop_current_node(parser);
  }
  reset_insertion_mode_appropriately(parser);
}

// The list of nodes in the "special" category:
// http://www.whatwg.org/specs/web-apps/current-work/complete/parsing.html#special
static bool is_special_node(const GumboNode* node) {
  assert(node->type == GUMBO_NODE_ELEMENT || node->type == GUMBO_NODE_TEMPLATE);
  return node_tag_in_set(node, (gumbo_tagset)  { TAG(ADDRESS), TAG(APPLET), TAG(AREA),
        TAG(ARTICLE), TAG(ASIDE), TAG(BASE), TAG(BASEFONT), TAG(BGSOUND), TAG(BLOCKQUOTE),
        TAG(BODY), TAG(BR), TAG(BUTTON), TAG(CAPTION), TAG(CENTER), TAG(COL),
        TAG(COLGROUP), TAG(MENUITEM), TAG(DD), TAG(DETAILS), TAG(DIR), TAG(DIV), TAG(DL),
        TAG(DT), TAG(EMBED), TAG(FIELDSET), TAG(FIGCAPTION), TAG(FIGURE), TAG(FOOTER),
        TAG(FORM), TAG(FRAME), TAG(FRAMESET), TAG(H1), TAG(H2), TAG(H3), TAG(H4),
        TAG(H5), TAG(H6), TAG(HEAD), TAG(HEADER), TAG(HGROUP), TAG(HR), TAG(HTML),
        TAG(IFRAME), TAG(IMG), TAG(INPUT), TAG(ISINDEX), TAG(LI), TAG(LINK),
        TAG(LISTING), TAG(MARQUEE), TAG(MENU), TAG(META), TAG(NAV), TAG(NOEMBED),
        TAG(NOFRAMES), TAG(NOSCRIPT), TAG(OBJECT), TAG(OL), TAG(P), TAG(PARAM),
        TAG(PLAINTEXT), TAG(PRE), TAG(SCRIPT), TAG(SECTION), TAG(SELECT), TAG(STYLE),
        TAG(SUMMARY), TAG(TABLE), TAG(TBODY), TAG(TD), TAG(TEMPLATE), TAG(TEXTAREA),
        TAG(TFOOT), TAG(TH), TAG(THEAD), TAG(TITLE), TAG(TR), TAG(UL), TAG(WBR), TAG(XMP),

        TAG_MATHML(MI), TAG_MATHML(MO), TAG_MATHML(MN), TAG_MATHML(MS),
        TAG_MATHML(MTEXT), TAG_MATHML(ANNOTATION_XML),

        TAG_SVG(FOREIGNOBJECT), TAG_SVG(DESC) });
}

// Implicitly closes currently open elements until it reaches an element with the
// specified qualified name.  If the elements closed are in the set handled by
// generate_implied_end_tags, this is normal operation and this function returns
// true.  Otherwise, a parse error is recorded and this function returns false.
static bool implicitly_close_tags(
    GumboParser* parser, GumboToken* token, GumboNamespaceEnum target_ns,  GumboTag target) {
  bool result = true;
  generate_implied_end_tags(parser, target);
  if (!node_qualified_tag_is(get_current_node(parser), target_ns, target)) {
    parser_add_parse_error(parser, token);
    while (!node_qualified_tag_is(get_current_node(parser), target_ns, target)) {
      pop_current_node(parser);
    }
    result = false;
  }
  assert(node_qualified_tag_is(get_current_node(parser), target_ns, target));
  pop_current_node(parser);
  return result;
}

// If the stack of open elements has a <p> tag in button scope, this acts as if
// a </p> tag was encountered, implicitly closing tags.  Returns false if a
// parse error occurs.  This is a convenience function because this particular
// clause appears several times in the spec.
static bool maybe_implicitly_close_p_tag(GumboParser* parser, GumboToken* token) {
  if (has_an_element_in_button_scope(parser, GUMBO_TAG_P)) {
    return implicitly_close_tags(parser, token, GUMBO_NAMESPACE_HTML, GUMBO_TAG_P);
  }
  return true;
}

// Convenience function to encapsulate the logic for closing <li> or <dd>/<dt>
// tags.  Pass true to is_li for handling <li> tags, false for <dd> and <dt>.
static void maybe_implicitly_close_list_tag(
    GumboParser* parser, GumboToken* token, bool is_li) {
  GumboParserState* state = parser->_parser_state;
  state->_frameset_ok = false;
  for (int i = state->_open_elements.length; --i >= 0; ) {
    const GumboNode* node = state->_open_elements.data[i];
    bool is_list_tag = is_li ?
        node_html_tag_is(node, GUMBO_TAG_LI) :
      node_tag_in_set(node, (gumbo_tagset) { TAG(DD), TAG(DT) } );
    if (is_list_tag) {
      implicitly_close_tags(parser, token, node->v.element.tag_namespace, node->v.element.tag);
      return;
    }
    if (is_special_node(node) &&
        !node_tag_in_set(node, (gumbo_tagset) { TAG(ADDRESS), TAG(DIV), TAG(P) })) {
      return;
    }
  }
}

static void merge_attributes(
    GumboParser* parser, GumboToken* token, GumboNode* node) {
  assert(token->type == GUMBO_TOKEN_START_TAG);
  assert(node->type == GUMBO_NODE_ELEMENT);
  const GumboVector* token_attr = &token->v.start_tag.attributes;
  GumboVector* node_attr = &node->v.element.attributes;

  for (int i = 0; i < token_attr->length; ++i) {
    GumboAttribute* attr = token_attr->data[i];
    if (!gumbo_get_attribute(node_attr, attr->name)) {
      // Ownership of the attribute is transferred by this gumbo_vector_add,
      // so it has to be nulled out of the original token so it doesn't get
      // double-deleted.
      gumbo_vector_add(parser, attr, node_attr);
      token_attr->data[i] = NULL;
    }
  }
  // When attributes are merged, it means the token has been ignored and merged
  // with another token, so we need to free its memory.  The attributes that are
  // transferred need to be nulled-out in the vector above so that they aren't
  // double-deleted.
  gumbo_token_destroy(parser, token);

#ifndef NDEBUG
  // Mark this sentinel so the assertion in the main loop knows it's been
  // destroyed.
  token->v.start_tag.attributes = kGumboEmptyVector;
#endif
}

const char* gumbo_normalize_svg_tagname(const GumboStringPiece* tag) {
  for (int i = 0;
       i < sizeof(kSvgTagReplacements) / sizeof(ReplacementEntry); ++i) {
    const ReplacementEntry* entry = &kSvgTagReplacements[i];
    if (gumbo_string_equals_ignore_case(tag, &entry->from)) {
      return entry->to.data;
    }
  }
  return NULL;
}

// http://www.whatwg.org/specs/web-apps/current-work/multipage/tree-construction.html#adjust-foreign-attributes
// This destructively modifies any matching attributes on the token and sets the
// namespace appropriately.
static void adjust_foreign_attributes(GumboParser* parser, GumboToken* token) {
  assert(token->type == GUMBO_TOKEN_START_TAG);
  const GumboVector* attributes = &token->v.start_tag.attributes;
  for (int i = 0;
       i < sizeof(kForeignAttributeReplacements) /
       sizeof(NamespacedAttributeReplacement); ++i) {
    const NamespacedAttributeReplacement* entry =
        &kForeignAttributeReplacements[i];
    GumboAttribute* attr = gumbo_get_attribute(attributes, entry->from);
    if (!attr) {
      continue;
    }
    gumbo_parser_deallocate(parser, (void*) attr->name);
    attr->attr_namespace = entry->attr_namespace;
    attr->name = gumbo_copy_stringz(parser, entry->local_name);
  }
}

// http://www.whatwg.org/specs/web-apps/current-work/complete/tokenization.html#adjust-svg-attributes
// This destructively modifies any matching attributes on the token.
static void adjust_svg_attributes(GumboParser* parser, GumboToken* token) {
  assert(token->type == GUMBO_TOKEN_START_TAG);
  const GumboVector* attributes = &token->v.start_tag.attributes;
  for (int i = 0;
       i < sizeof(kSvgAttributeReplacements) / sizeof(ReplacementEntry); ++i) {
    const ReplacementEntry* entry = &kSvgAttributeReplacements[i];
    GumboAttribute* attr = gumbo_get_attribute(attributes, entry->from.data);
    if (!attr) {
      continue;
    }
    gumbo_parser_deallocate(parser, (void*) attr->name);
    attr->name = gumbo_copy_stringz(parser, entry->to.data);
  }
}

// http://www.whatwg.org/specs/web-apps/current-work/complete/tokenization.html#adjust-mathml-attributes
// Note that this may destructively modify the token with the new attribute
// value.
static void adjust_mathml_attributes(GumboParser* parser, GumboToken* token) {
  assert(token->type == GUMBO_TOKEN_START_TAG);
  GumboAttribute* attr = gumbo_get_attribute(
      &token->v.start_tag.attributes, "definitionurl");
  if (!attr) {
    return;
  }
  gumbo_parser_deallocate(parser, (void*) attr->name);
  attr->name = gumbo_copy_stringz(parser, "definitionURL");
}

static bool doctype_matches(
    const GumboTokenDocType* doctype,
    const GumboStringPiece* public_id,
    const GumboStringPiece* system_id,
    bool allow_missing_system_id) {
  return !strcmp(doctype->public_identifier, public_id->data) &&
      (allow_missing_system_id || doctype->has_system_identifier) &&
      !strcmp(doctype->system_identifier, system_id->data);
}

static bool maybe_add_doctype_error(
    GumboParser* parser, const GumboToken* token) {
  const GumboTokenDocType* doctype = &token->v.doc_type;
  bool html_doctype = !strcmp(doctype->name, kDoctypeHtml.data);
  if ((!html_doctype ||
       doctype->has_public_identifier ||
       (doctype->has_system_identifier && !strcmp(
          doctype->system_identifier, kSystemIdLegacyCompat.data))) &&
      !(html_doctype && (
          doctype_matches(doctype, &kPublicIdHtml4_0,
                          &kSystemIdRecHtml4_0, true) ||
          doctype_matches(doctype, &kPublicIdHtml4_01, &kSystemIdHtml4, true) ||
          doctype_matches(doctype, &kPublicIdXhtml1_0,
                          &kSystemIdXhtmlStrict1_1, false) ||
          doctype_matches(doctype, &kPublicIdXhtml1_1,
                          &kSystemIdXhtml1_1, false)))) {
    parser_add_parse_error(parser, token);
    return false;
  }
  return true;
}

static void remove_from_parent(GumboParser* parser, GumboNode* node) {
  if (!node->parent) {
    // The node may not have a parent if, for example, it is a newly-cloned copy
    // of an active formatting element.  DOM manipulations continue with the
    // orphaned fragment of the DOM tree until it's appended/foster-parented to
    // the common ancestor at the end of the adoption agency algorithm.
    return;
  }
  assert(node->parent->type == GUMBO_NODE_ELEMENT);
  GumboVector* children = &node->parent->v.element.children;
  int index = gumbo_vector_index_of(children, node);
  assert(index != -1);

  gumbo_vector_remove_at(parser, index, children);
  node->parent = NULL;
  node->index_within_parent = -1;
  for (int i = index; i < children->length; ++i) {
    GumboNode* child = children->data[i];
    child->index_within_parent = i;
  }
}

// http://www.whatwg.org/specs/web-apps/current-work/multipage/the-end.html#an-introduction-to-error-handling-and-strange-cases-in-the-parser
// Also described in the "in body" handling for end formatting tags.
static bool adoption_agency_algorithm(GumboParser* parser, GumboToken* token, GumboTag subject) {
  GumboParserState* state = parser->_parser_state;
  gumbo_debug("Entering adoption agency algorithm.\n");
  // Step 1.
  GumboNode* current_node = get_current_node(parser);
  if (current_node->v.element.tag_namespace == GUMBO_NAMESPACE_HTML &&
      current_node->v.element.tag == subject &&
      gumbo_vector_index_of(&state->_active_formatting_elements, current_node) == -1) {
    pop_current_node(parser);
    return false;
  }
  // Steps 2-4 & 20:
  for (int i = 0; i < 8; ++i) {
    // Step 5.
    GumboNode* formatting_node = NULL;
    int formatting_node_in_open_elements = -1;
    for (int j = state->_active_formatting_elements.length; --j >= 0; ) {
      GumboNode* current_node = state->_active_formatting_elements.data[j];
      if (current_node == &kActiveFormattingScopeMarker) {
        gumbo_debug("Broke on scope marker; aborting.\n");
        // Last scope marker; abort the algorithm.
        return false;
      }
      if (node_html_tag_is(current_node, subject)) {
        // Found it.
        formatting_node = current_node;
        formatting_node_in_open_elements = gumbo_vector_index_of(
                                                                 &state->_open_elements, formatting_node);
        gumbo_debug("Formatting element of tag %s at %d.\n",
                    gumbo_normalized_tagname(subject),
                    formatting_node_in_open_elements);
        break;
      }
    }
    if (!formatting_node) {
      // No matching tag; not a parse error outright, but fall through to the
      // "any other end tag" clause (which may potentially add a parse error,
      // but not always).
      gumbo_debug("No active formatting elements; aborting.\n");
      return false;
    }

    // Step 6
    if (formatting_node_in_open_elements == -1) {
      gumbo_debug("Formatting node not on stack of open elements.\n");
      parser_add_parse_error(parser, token);
      gumbo_vector_remove(parser, formatting_node,
                          &state->_active_formatting_elements);
      return false;
    }

    // Step 7
    if (!has_an_element_in_scope(parser, formatting_node->v.element.tag)) {
      parser_add_parse_error(parser, token);
      gumbo_debug("Element not in scope.\n");
      return false;
    }

    // Step 8
    if (formatting_node != get_current_node(parser)) {
      parser_add_parse_error(parser, token);  // But continue onwards.
    }
    assert(formatting_node);
    assert(!node_html_tag_is(formatting_node, GUMBO_TAG_HTML));
    assert(!node_html_tag_is(formatting_node, GUMBO_TAG_BODY));

    // Step 9 & 10
    GumboNode* furthest_block = NULL;
    for (int j = formatting_node_in_open_elements;
         j < state->_open_elements.length; ++j) {
      assert(j > 0);
      GumboNode* current = state->_open_elements.data[j];
      if (is_special_node(current)) {
        // Step 9.
        furthest_block = current;
        break;
      }
    }
    if (!furthest_block) {
      // Step 10.
      while (get_current_node(parser) != formatting_node) {
        pop_current_node(parser);
      }
      // And the formatting element itself.
      pop_current_node(parser);
      gumbo_vector_remove(parser, formatting_node,
                          &state->_active_formatting_elements);
      return false;
    }
    assert(!node_html_tag_is(furthest_block, GUMBO_TAG_HTML));
    assert(furthest_block);

    // Step 11.
    // Elements may be moved and reparented by this algorithm, so
    // common_ancestor is not necessarily the same as formatting_node->parent.
    GumboNode* common_ancestor =
      state->_open_elements.data[gumbo_vector_index_of(
                                                       &state->_open_elements, formatting_node) - 1];
    gumbo_debug("Common ancestor tag = %s, furthest block tag = %s.\n",
                gumbo_normalized_tagname(common_ancestor->v.element.tag),
                gumbo_normalized_tagname(furthest_block->v.element.tag));

    // Step 12.
    int bookmark = gumbo_vector_index_of(
                                         &state->_active_formatting_elements, formatting_node) + 1;
    gumbo_debug("Bookmark at %d.\n", bookmark);
    // Step 13.
    GumboNode* node = furthest_block;
    GumboNode* last_node = furthest_block;
    // Must be stored explicitly, in case node is removed from the stack of open
    // elements, to handle step 9.4.
    int saved_node_index = gumbo_vector_index_of(&state->_open_elements, node);
    assert(saved_node_index > 0);
    // Step 13.1.
    for (int j = 0;;) {
      // Step 13.2.
      ++j;
      // Step 13.3.
      int node_index = gumbo_vector_index_of(&state->_open_elements, node);
      gumbo_debug(
                  "Current index: %d, last index: %d.\n", node_index, saved_node_index);
      if (node_index == -1) {
        node_index = saved_node_index;
      }
      saved_node_index = --node_index;
      assert(node_index > 0);
      assert(node_index < state->_open_elements.capacity);
      node = state->_open_elements.data[node_index];
      assert(node->parent);
      if (node == formatting_node) {
        // Step 13.4.
        break;
      }
      int formatting_index =
        gumbo_vector_index_of(&state->_active_formatting_elements, node);
      if (j > 3 && formatting_index != -1) {
        // Step 13.5.
        gumbo_debug(
                    "Removing formatting element at %d.\n", formatting_index);
        gumbo_vector_remove_at(
                               parser,
                               formatting_index,
                               &state->_active_formatting_elements);
        // Removing the element shifts all indices over by one, so we may need
        // to move the bookmark.
        if (formatting_index < bookmark) {
          --bookmark;
          gumbo_debug("Moving bookmark to %d.\n", bookmark);
        }
        continue;
      }
      if (formatting_index == -1) {
        // Step 13.6.
        gumbo_vector_remove_at(parser, node_index, &state->_open_elements);
        continue;
      }
      // Step 13.7.
      // "common ancestor as the intended parent" doesn't actually mean insert
      // it into the common ancestor; that happens below.
      node = clone_node(parser, node, GUMBO_INSERTION_ADOPTION_AGENCY_CLONED);
      assert(formatting_index >= 0);
      state->_active_formatting_elements.data[formatting_index] = node;
      assert(node_index >= 0);
      state->_open_elements.data[node_index] = node;
      // Step 13.8.
      if (last_node == furthest_block) {
        bookmark = formatting_index + 1;
        gumbo_debug("Bookmark moved to %d.\n", bookmark);
        assert(bookmark <= state->_active_formatting_elements.length);
      }
      // Step 13.9.
      last_node->parse_flags |= GUMBO_INSERTION_ADOPTION_AGENCY_MOVED;
      remove_from_parent(parser, last_node);
      append_node(parser, node, last_node);
      // Step 13.10.
      last_node = node;
    } // Step 13.11.

    // Step 14.
    gumbo_debug("Removing %s node from parent ",
                gumbo_normalized_tagname(last_node->v.element.tag));
    remove_from_parent(parser, last_node);
    last_node->parse_flags |= GUMBO_INSERTION_ADOPTION_AGENCY_MOVED;
    InsertionLocation location =
      get_appropriate_insertion_location(parser, common_ancestor);
    gumbo_debug("and inserting it into %s.\n",
                gumbo_normalized_tagname(location.target->v.element.tag));
    insert_node(parser, last_node, location);

    // Step 15.
    GumboNode* new_formatting_node = clone_node(
                                                parser, formatting_node, GUMBO_INSERTION_ADOPTION_AGENCY_CLONED);
    formatting_node->parse_flags |= GUMBO_INSERTION_IMPLICIT_END_TAG;

    // Step 16.  Instead of appending nodes one-by-one, we swap the children
    // vector of furthest_block with the empty children of new_formatting_node,
    // reducing memory traffic and allocations.  We still have to reset their
    // parent pointers, though.
    GumboVector temp = new_formatting_node->v.element.children;
    new_formatting_node->v.element.children =
      furthest_block->v.element.children;
    furthest_block->v.element.children = temp;

    temp = new_formatting_node->v.element.children;
    for (int i = 0; i < temp.length; ++i) {
      GumboNode* child = temp.data[i];
      child->parent = new_formatting_node;
    }

    // Step 17.
    append_node(parser, furthest_block, new_formatting_node);

    // Step 18.
    // If the formatting node was before the bookmark, it may shift over all
    // indices after it, so we need to explicitly find the index and possibly
    // adjust the bookmark.
    int formatting_node_index = gumbo_vector_index_of(
                                                      &state->_active_formatting_elements, formatting_node);
    assert(formatting_node_index != -1);
    if (formatting_node_index < bookmark) {
      gumbo_debug(
                  "Formatting node at %d is before bookmark at %d; decrementing.\n",
                  formatting_node_index, bookmark);
      --bookmark;
    }
    gumbo_vector_remove_at(
                           parser, formatting_node_index, &state->_active_formatting_elements);
    assert(bookmark >= 0);
    assert(bookmark <= state->_active_formatting_elements.length);
    gumbo_vector_insert_at(parser, new_formatting_node, bookmark,
                           &state->_active_formatting_elements);

    // Step 19.
    gumbo_vector_remove(
                        parser, formatting_node, &state->_open_elements);
    int insert_at = gumbo_vector_index_of(
                                          &state->_open_elements, furthest_block) + 1;
    assert(insert_at >= 0);
    assert(insert_at <= state->_open_elements.length);
    gumbo_vector_insert_at(
                           parser, new_formatting_node, insert_at, &state->_open_elements);
  } // Step 20.
  return true;
}

// This is here to clean up memory when the spec says "Ignore current token."
static void ignore_token(GumboParser* parser) {
  GumboToken* token = parser->_parser_state->_current_token;
  // Ownership of the token's internal buffers are normally transferred to the
  // element, but if no element is emitted (as happens in non-verbatim-mode
  // when a token is ignored), we need to free it here to prevent a memory
  // leak.
  gumbo_token_destroy(parser, token);
#ifndef NDEBUG
  if (token->type == GUMBO_TOKEN_START_TAG) {
    // Mark this sentinel so the assertion in the main loop knows it's been
    // destroyed.
    token->v.start_tag.attributes = kGumboEmptyVector;
  }
#endif
}

// http://www.whatwg.org/specs/web-apps/current-work/complete/the-end.html
static void finish_parsing(GumboParser* parser) {
  maybe_flush_text_node_buffer(parser);
  GumboParserState* state = parser->_parser_state;
  for (GumboNode* node = pop_current_node(parser); node;
       node = pop_current_node(parser)) {
    if ((node_html_tag_is(node, GUMBO_TAG_BODY) && state->_closed_body_tag) ||
        (node_html_tag_is(node, GUMBO_TAG_HTML) && state->_closed_html_tag)) {
      continue;
    }
    node->parse_flags |= GUMBO_INSERTION_IMPLICIT_END_TAG;
  }
  while (pop_current_node(parser));  // Pop them all.
}

static bool handle_initial(GumboParser* parser, GumboToken* token) {
  GumboDocument* document = &get_document_node(parser)->v.document;
  if (token->type == GUMBO_TOKEN_WHITESPACE) {
    ignore_token(parser);
    return true;
  } else if (token->type == GUMBO_TOKEN_COMMENT) {
    append_comment_node(parser, get_document_node(parser), token);
    return true;
  } else if (token->type == GUMBO_TOKEN_DOCTYPE) {
    document->has_doctype = true;
    document->name = token->v.doc_type.name;
    document->public_identifier = token->v.doc_type.public_identifier;
    document->system_identifier = token->v.doc_type.system_identifier;
    document->doc_type_quirks_mode = compute_quirks_mode(&token->v.doc_type);
    set_insertion_mode(parser, GUMBO_INSERTION_MODE_BEFORE_HTML);
    return maybe_add_doctype_error(parser, token);
  }
  parser_add_parse_error(parser, token);
  document->doc_type_quirks_mode = GUMBO_DOCTYPE_QUIRKS;
  set_insertion_mode(parser, GUMBO_INSERTION_MODE_BEFORE_HTML);
  parser->_parser_state->_reprocess_current_token = true;
  return true;
}

// http://www.whatwg.org/specs/web-apps/current-work/complete/tokenization.html#the-before-html-insertion-mode
static bool handle_before_html(GumboParser* parser, GumboToken* token) {
  if (token->type == GUMBO_TOKEN_DOCTYPE) {
    parser_add_parse_error(parser, token);
    ignore_token(parser);
    return false;
  } else if (token->type == GUMBO_TOKEN_COMMENT) {
    append_comment_node(parser, get_document_node(parser), token);
    return true;
  } else if (token->type == GUMBO_TOKEN_WHITESPACE) {
    ignore_token(parser);
    return true;
  } else if (tag_is(token, kStartTag, GUMBO_TAG_HTML)) {
    GumboNode* html_node = insert_element_from_token(parser, token);
    parser->_output->root = html_node;
    set_insertion_mode(parser, GUMBO_INSERTION_MODE_BEFORE_HEAD);
    return true;
  } else if (token->type == GUMBO_TOKEN_END_TAG && 
             !tag_in(token, false, (gumbo_tagset) { TAG(HEAD), TAG(BODY), TAG(HTML),
                   TAG(BR) } )) {
    parser_add_parse_error(parser, token);
    ignore_token(parser);
    return false;
  } else {
    GumboNode* html_node = insert_element_of_tag_type(
        parser, GUMBO_TAG_HTML, GUMBO_INSERTION_IMPLIED);
    assert(html_node);
    parser->_output->root = html_node;
    set_insertion_mode(parser, GUMBO_INSERTION_MODE_BEFORE_HEAD);
    parser->_parser_state->_reprocess_current_token = true;
    return true;
  }
}

// http://www.whatwg.org/specs/web-apps/current-work/complete/tokenization.html#the-before-head-insertion-mode
static bool handle_before_head(GumboParser* parser, GumboToken* token) {
  if (token->type == GUMBO_TOKEN_DOCTYPE) {
    parser_add_parse_error(parser, token);
    ignore_token(parser);
    return false;
  } else if (token->type == GUMBO_TOKEN_COMMENT) {
    append_comment_node(parser, get_current_node(parser), token);
    return true;
  } else if (token->type == GUMBO_TOKEN_WHITESPACE) {
    ignore_token(parser);
    return true;
  } else if (tag_is(token, kStartTag, GUMBO_TAG_HEAD)) {
    GumboNode* node = insert_element_from_token(parser, token);
    set_insertion_mode(parser, GUMBO_INSERTION_MODE_IN_HEAD);
    parser->_parser_state->_head_element = node;
    return true;
  } else if (token->type == GUMBO_TOKEN_END_TAG && 
             !tag_in(token, false, (gumbo_tagset) { TAG(HEAD), TAG(BODY), TAG(HTML),
                   TAG(BR) })) {
    parser_add_parse_error(parser, token);
    ignore_token(parser);
    return false;
  } else {
    GumboNode* node = insert_element_of_tag_type(
        parser, GUMBO_TAG_HEAD, GUMBO_INSERTION_IMPLIED);
    set_insertion_mode(parser, GUMBO_INSERTION_MODE_IN_HEAD);
    parser->_parser_state->_head_element = node;
    parser->_parser_state->_reprocess_current_token = true;
    return true;
  }
}

// Forward declarations because of mutual dependencies.
static bool handle_token(GumboParser* parser, GumboToken* token);
static bool handle_in_body(GumboParser* parser, GumboToken* token);

// http://www.whatwg.org/specs/web-apps/current-work/complete/tokenization.html#parsing-main-inhead
static bool handle_in_head(GumboParser* parser, GumboToken* token) {
  if (token->type == GUMBO_TOKEN_WHITESPACE) {
    insert_text_token(parser, token);
    return true;
  } else if (token->type == GUMBO_TOKEN_DOCTYPE) {
    parser_add_parse_error(parser, token);
    ignore_token(parser);
    return false;
  } else if (token->type == GUMBO_TOKEN_COMMENT) {
    append_comment_node(parser, get_current_node(parser), token);
    return true;
  } else if (tag_is(token, kStartTag, GUMBO_TAG_HTML)) {
    return handle_in_body(parser, token);
  } else if (tag_in(token, kStartTag, (gumbo_tagset) { TAG(BASE), TAG(BASEFONT),
          TAG(BGSOUND), TAG(MENUITEM), TAG(LINK) })) {
    insert_element_from_token(parser, token);
    pop_current_node(parser);
    acknowledge_self_closing_tag(parser);
    return true;
  } else if (tag_is(token, kStartTag, GUMBO_TAG_META)) {
    insert_element_from_token(parser, token);
    pop_current_node(parser);
    acknowledge_self_closing_tag(parser);
    // NOTE(jdtang): Gumbo handles only UTF-8, so the encoding clause of the
    // spec doesn't apply.  If clients want to handle meta-tag re-encoding, they
    // should specifically look for that string in the document and re-encode it
    // before passing to Gumbo.
    return true;
  } else if (tag_is(token, kStartTag, GUMBO_TAG_TITLE)) {
    run_generic_parsing_algorithm(parser, token, GUMBO_LEX_RCDATA);
    return true;
  } else if (tag_in(token, kStartTag, (gumbo_tagset) { TAG(NOFRAMES), TAG(STYLE) })) {
    run_generic_parsing_algorithm(parser, token, GUMBO_LEX_RAWTEXT);
    return true;
  } else if (tag_is(token, kStartTag, GUMBO_TAG_NOSCRIPT)) {
    insert_element_from_token(parser, token);
    set_insertion_mode(parser, GUMBO_INSERTION_MODE_IN_HEAD_NOSCRIPT);
    return true;
  } else if (tag_is(token, kStartTag, GUMBO_TAG_SCRIPT)) {
    run_generic_parsing_algorithm(parser, token, GUMBO_LEX_SCRIPT);
    return true;
  } else if (tag_is(token, kEndTag, GUMBO_TAG_HEAD)) {
    GumboNode* head = pop_current_node(parser);
    AVOID_UNUSED_VARIABLE_WARNING(head);
    assert(node_html_tag_is(head, GUMBO_TAG_HEAD));
    set_insertion_mode(parser, GUMBO_INSERTION_MODE_AFTER_HEAD);
    return true;
  } else if (tag_in(token, kEndTag, (gumbo_tagset) { TAG(BODY), TAG(HTML), TAG(BR) })) {
    pop_current_node(parser);
    set_insertion_mode(parser, GUMBO_INSERTION_MODE_AFTER_HEAD);
    parser->_parser_state->_reprocess_current_token = true;
    return true;
  } else if (tag_is(token, kStartTag, GUMBO_TAG_TEMPLATE)) {
    insert_element_from_token(parser, token);
    add_formatting_element(parser, &kActiveFormattingScopeMarker);
    parser->_parser_state->_frameset_ok = false;
    set_insertion_mode(parser, GUMBO_INSERTION_MODE_IN_TEMPLATE);
    push_template_insertion_mode(parser, GUMBO_INSERTION_MODE_IN_TEMPLATE);
    return true;
  } else if (tag_is(token, kEndTag, GUMBO_TAG_TEMPLATE)) {
    if (!has_open_element(parser, GUMBO_TAG_TEMPLATE)) {
      parser_add_parse_error(parser, token);
      ignore_token(parser);
      return false;
    }
    // can not find the next line in the spec
    // generate_all_implied_end_tags_thoroughly(parser);
    generate_implied_end_tags(parser, GUMBO_TAG_LAST);
    bool success = true;
    if (!node_html_tag_is(get_current_node(parser), GUMBO_TAG_TEMPLATE)) {
      parser_add_parse_error(parser, token);
      success = false;
    }
    while (!node_html_tag_is(pop_current_node(parser), GUMBO_TAG_TEMPLATE));
    clear_active_formatting_elements(parser);
    pop_template_insertion_mode(parser);
    reset_insertion_mode_appropriately(parser);
    return success;
  } else if (tag_is(token, kStartTag, GUMBO_TAG_HEAD) || (token->type == GUMBO_TOKEN_END_TAG)) {
    parser_add_parse_error(parser, token);
    ignore_token(parser);
    return false;
  } else {
    pop_current_node(parser);
    set_insertion_mode(parser, GUMBO_INSERTION_MODE_AFTER_HEAD);
    parser->_parser_state->_reprocess_current_token = true;
    return true;
  }
  return true;
}

// http://www.whatwg.org/specs/web-apps/current-work/complete/tokenization.html#parsing-main-inheadnoscript
static bool handle_in_head_noscript(GumboParser* parser, GumboToken* token) {
  if (token->type == GUMBO_TOKEN_DOCTYPE) {
    parser_add_parse_error(parser, token);
    return false;
  } else if (tag_is(token, kStartTag, GUMBO_TAG_HTML)) {
    return handle_in_body(parser, token);
  } else if (tag_is(token, kEndTag, GUMBO_TAG_NOSCRIPT)) {
    const GumboNode* node = pop_current_node(parser);
    assert(node_html_tag_is(node, GUMBO_TAG_NOSCRIPT));
    AVOID_UNUSED_VARIABLE_WARNING(node);
    set_insertion_mode(parser, GUMBO_INSERTION_MODE_IN_HEAD);
    return true;
  } else if (token->type == GUMBO_TOKEN_WHITESPACE ||
             token->type == GUMBO_TOKEN_COMMENT ||
             tag_in(token, kStartTag, (gumbo_tagset) { TAG(BASEFONT), TAG(BGSOUND),
                   TAG(LINK), TAG(META), TAG(NOFRAMES), TAG(STYLE) })) {
                 return handle_in_head(parser, token);
} else if (tag_in(token, kStartTag, (gumbo_tagset) { TAG(HEAD), TAG(NOSCRIPT) }) ||
            (token->type == GUMBO_TOKEN_END_TAG &&
             !tag_is(token, kEndTag, GUMBO_TAG_BR))) {
    parser_add_parse_error(parser, token);
    ignore_token(parser);
    return false;
  } else {
    parser_add_parse_error(parser, token);
    const GumboNode* node = pop_current_node(parser);
    assert(node_html_tag_is(node, GUMBO_TAG_NOSCRIPT));
    AVOID_UNUSED_VARIABLE_WARNING(node);
    set_insertion_mode(parser, GUMBO_INSERTION_MODE_IN_HEAD);
    parser->_parser_state->_reprocess_current_token = true;
    return false;
  }
}

// http://www.whatwg.org/specs/web-apps/current-work/complete/tokenization.html#the-after-head-insertion-mode
static bool handle_after_head(GumboParser* parser, GumboToken* token) {
  GumboParserState* state = parser->_parser_state;
  if (token->type == GUMBO_TOKEN_WHITESPACE) {
    insert_text_token(parser, token);
    return true;
  } else if (token->type == GUMBO_TOKEN_DOCTYPE) {
    parser_add_parse_error(parser, token);
    ignore_token(parser);
    return false;
  } else if (token->type == GUMBO_TOKEN_COMMENT) {
    append_comment_node(parser, get_current_node(parser), token);
    return true;
  } else if (tag_is(token, kStartTag, GUMBO_TAG_HTML)) {
    return handle_in_body(parser, token);
  } else if (tag_is(token, kStartTag, GUMBO_TAG_BODY)) {
    insert_element_from_token(parser, token);
    state->_frameset_ok = false;
    set_insertion_mode(parser, GUMBO_INSERTION_MODE_IN_BODY);
    return true;
  } else if (tag_is(token, kStartTag, GUMBO_TAG_FRAMESET)) {
    insert_element_from_token(parser, token);
    set_insertion_mode(parser, GUMBO_INSERTION_MODE_IN_FRAMESET);
    return true;
  } else if (tag_in(token, kStartTag, (gumbo_tagset) { TAG(BASE), TAG(BASEFONT),
          TAG(BGSOUND), TAG(LINK), TAG(META),
          TAG(NOFRAMES), TAG(SCRIPT), TAG(STYLE),
          TAG(TEMPLATE), TAG(TITLE) })) {
    parser_add_parse_error(parser, token);
    assert(state->_head_element != NULL);
    // This must be flushed before we push the head element on, as there may be
    // pending character tokens that should be attached to the root.
    maybe_flush_text_node_buffer(parser);
    gumbo_vector_add(parser, state->_head_element, &state->_open_elements);
    bool result = handle_in_head(parser, token);
    gumbo_vector_remove(parser, state->_head_element, &state->_open_elements);
    return result;
  } else if (tag_is(token, kEndTag, GUMBO_TAG_TEMPLATE)) {
    return handle_in_head(parser, token);
  } else if (tag_is(token, kStartTag, GUMBO_TAG_HEAD) ||
            (token->type == GUMBO_TOKEN_END_TAG &&
             !tag_in(token, kEndTag, (gumbo_tagset) { TAG(BODY), TAG(HTML), TAG(BR) }))) {
    parser_add_parse_error(parser, token);
    ignore_token(parser);
    return false;
  } else {
    insert_element_of_tag_type(parser, GUMBO_TAG_BODY, GUMBO_INSERTION_IMPLIED);
    set_insertion_mode(parser, GUMBO_INSERTION_MODE_IN_BODY);
    state->_reprocess_current_token = true;
    return true;
  }
}

static GumboNode* destroy_node(GumboParser* parser, GumboNode* node) {
  switch (node->type) {
    case GUMBO_NODE_DOCUMENT:
      {
        GumboDocument* doc = &node->v.document;
        gumbo_parser_deallocate(parser, (void*) doc->children.data);
        gumbo_parser_deallocate(parser, (void*) doc->name);
        gumbo_parser_deallocate(parser, (void*) doc->public_identifier);
        gumbo_parser_deallocate(parser, (void*) doc->system_identifier);
      }
      break;
    case GUMBO_NODE_TEMPLATE:
    case GUMBO_NODE_ELEMENT:
      for (int i = 0; i < node->v.element.attributes.length; ++i) {
        gumbo_destroy_attribute(parser, node->v.element.attributes.data[i]);
      }
      gumbo_parser_deallocate(parser, node->v.element.attributes.data);
      gumbo_parser_deallocate(parser, node->v.element.children.data);
      break;
    case GUMBO_NODE_TEXT:
    case GUMBO_NODE_CDATA:
    case GUMBO_NODE_COMMENT:
    case GUMBO_NODE_WHITESPACE:
      gumbo_parser_deallocate(parser, (void*) node->v.text.text);
      break;
  }
  // Remove from the next/prev linked list.
  GumboNode* prev = node->prev;
  GumboNode* next = node->next;
  if (prev != NULL) {
    prev->next = next;
  }
  if (next != NULL) {
    next->prev = prev;
  }
  if (parser->_parser_state && parser->_parser_state->_current_node == node) {
    parser->_parser_state->_current_node = prev;
  }

  gumbo_parser_deallocate(parser, node);
  return next;
}

// http://www.whatwg.org/specs/web-apps/current-work/complete/tokenization.html#parsing-main-inbody
static bool handle_in_body(GumboParser* parser, GumboToken* token) {
  GumboParserState* state = parser->_parser_state;
  assert(state->_open_elements.length > 0);
  if (token->type == GUMBO_TOKEN_NULL) {
    parser_add_parse_error(parser, token);
    ignore_token(parser);
    return false;
  } else if (token->type == GUMBO_TOKEN_WHITESPACE) {
    reconstruct_active_formatting_elements(parser);
    insert_text_token(parser, token);
    return true;
  } else if (token->type == GUMBO_TOKEN_CHARACTER ||
             token->type == GUMBO_TOKEN_CDATA) {
    reconstruct_active_formatting_elements(parser);
    insert_text_token(parser, token);
    set_frameset_not_ok(parser);
    return true;
  } else if (token->type == GUMBO_TOKEN_COMMENT) {
    append_comment_node(parser, get_current_node(parser), token);
    return true;
  } else if (token->type == GUMBO_TOKEN_DOCTYPE) {
    parser_add_parse_error(parser, token);
    ignore_token(parser);
    return false;
  } else if (tag_is(token, kStartTag, GUMBO_TAG_HTML)) {
    parser_add_parse_error(parser, token);
    if (has_open_element(parser, GUMBO_TAG_TEMPLATE)) {
      ignore_token(parser);
      return false;
    }
    assert(parser->_output->root != NULL);
    assert(parser->_output->root->type == GUMBO_NODE_ELEMENT);
    merge_attributes(parser, token, parser->_output->root);
    return false;
  } else if (tag_in(token, kStartTag, (gumbo_tagset) { TAG(BASE), TAG(BASEFONT),
          TAG(BGSOUND), TAG(MENUITEM), TAG(LINK),
          TAG(META), TAG(NOFRAMES), TAG(SCRIPT),
          TAG(STYLE), TAG(TEMPLATE), TAG(TITLE) } ) || tag_is(token, kEndTag, GUMBO_TAG_TEMPLATE)) {
    return handle_in_head(parser, token);
  } else if (tag_is(token, kStartTag, GUMBO_TAG_BODY)) {
    parser_add_parse_error(parser, token);
    if (state->_open_elements.length < 2 ||
        !node_html_tag_is(state->_open_elements.data[1], GUMBO_TAG_BODY) || has_open_element(parser, GUMBO_TAG_TEMPLATE)) {
      ignore_token(parser);
      return false;
    }
    state->_frameset_ok = false;
    merge_attributes(parser, token, state->_open_elements.data[1]);
    return false;
  } else if (tag_is(token, kStartTag, GUMBO_TAG_FRAMESET)) {
    parser_add_parse_error(parser, token);
    if (state->_open_elements.length < 2 ||
        !node_html_tag_is(state->_open_elements.data[1], GUMBO_TAG_BODY) ||
        !state->_frameset_ok) {
      ignore_token(parser);
      return false;
    }
    // Save the body node for later removal.
    GumboNode* body_node = state->_open_elements.data[1];

    // Pop all nodes except root HTML element.
    GumboNode* node;
    do {
      node = pop_current_node(parser);
    } while (node != state->_open_elements.data[1]);

    // Removing & destroying the body node is going to kill any nodes that have
    // been added to the list of active formatting elements, and so we should
    // clear it to prevent a use-after-free if the list of active formatting
    // elements is reconstructed afterwards.  This may happen if whitespace
    // follows the </frameset>.
    clear_active_formatting_elements(parser);

    // Remove the body node.  We may want to factor this out into a generic
    // helper, but right now this is the only code that needs to do this.
    GumboVector* children = &parser->_output->root->v.element.children;
    for (int i = 0; i < children->length; ++i) {
      if (children->data[i] == body_node) {
        gumbo_vector_remove_at(parser, i, children);
        break;
      }
    }
    destroy_node(parser, body_node);

    // Insert the <frameset>, and switch the insertion mode.
    insert_element_from_token(parser, token);
    set_insertion_mode(parser, GUMBO_INSERTION_MODE_IN_FRAMESET);
    return true;
  } else if (token->type == GUMBO_TOKEN_EOF) {
    for (int i = 0; i < state->_open_elements.length; ++i) {
      if (!node_tag_in_set(state->_open_elements.data[i], (gumbo_tagset) { TAG(DD),
              TAG(DT), TAG(LI), TAG(P), TAG(TBODY), TAG(TD), TAG(TFOOT), TAG(TH),
              TAG(THEAD), TAG(TR), TAG(BODY), TAG(HTML) } )) {
        parser_add_parse_error(parser, token);
      }
    }
    if (get_current_template_insertion_mode(parser) != GUMBO_INSERTION_MODE_INITIAL) {
      return handle_in_template(parser, token);
    }
    return true;
  } else if (tag_in(token, kEndTag, (gumbo_tagset) { TAG(BODY), TAG(HTML) })) {
    if (!has_an_element_in_scope(parser, GUMBO_TAG_BODY)) {
      parser_add_parse_error(parser, token);
      ignore_token(parser);
      return false;
    }
    bool success = true;
    for (int i = 0; i < state->_open_elements.length; ++i) {
<<<<<<< HEAD
      if (!node_tag_in_set(state->_open_elements.data[i], (gumbo_tagset) { TAG(DD),
              TAG(DT), TAG(LI), TAG(OPTGROUP), TAG(OPTION), TAG(P), TAG(RB), TAG(RP),
              TAG(RT), /* TAG(RTC),*/ TAG(TBODY), TAG(TD), TAG(TFOOT), TAG(TH), TAG(THEAD),
              TAG(TR), TAG(BODY), TAG(HTML) })) {
=======
      if (!node_qualname_in(state->_open_elements.data[i], HTML_QN(DD),
                       HTML_QN(DT), HTML_QN(LI), HTML_QN(OPTGROUP),
                       HTML_QN(OPTION), HTML_QN(P), HTML_QN(RB), HTML_QN(RP),
                       HTML_QN(RT), HTML_QN(RTC), HTML_QN(TBODY), HTML_QN(TD),
                       HTML_QN(TFOOT), HTML_QN(TH), HTML_QN(THEAD),
                       HTML_QN(TR), HTML_QN(BODY), HTML_QN(HTML),
                       QUAL_NAME_LAST)) {
>>>>>>> ea7337d8
        parser_add_parse_error(parser, token);
        success = false;
        break;
      }
    }
    set_insertion_mode(parser, GUMBO_INSERTION_MODE_AFTER_BODY);
    if (tag_is(token, kEndTag, GUMBO_TAG_HTML)) {
      parser->_parser_state->_reprocess_current_token = true;
    } else {
      GumboNode* body = state->_open_elements.data[1];
      assert(node_html_tag_is(body, GUMBO_TAG_BODY));
      record_end_of_element(state->_current_token, &body->v.element);
    }
    return success;
<<<<<<< HEAD
  } else if (tag_in(token, kStartTag, (gumbo_tagset) { TAG(ADDRESS), TAG(ARTICLE),
          TAG(ASIDE), TAG(BLOCKQUOTE), TAG(CENTER), TAG(DETAILS), 
          TAG(DIR), TAG(DIV), TAG(DL), TAG(FIELDSET), TAG(FIGCAPTION),
          TAG(FIGURE), TAG(FOOTER), TAG(HEADER), TAG(HGROUP), TAG(MENU), TAG(MAIN),
          TAG(NAV), TAG(OL), TAG(P), TAG(SECTION), TAG(SUMMARY), TAG(UL) })) {
=======
  } else if (tag_in(token, kStartTag, GUMBO_TAG_ADDRESS, GUMBO_TAG_ARTICLE,
                    GUMBO_TAG_ASIDE, GUMBO_TAG_BLOCKQUOTE, GUMBO_TAG_CENTER,
                    GUMBO_TAG_DETAILS, GUMBO_TAG_DIR, GUMBO_TAG_DIV,
                    GUMBO_TAG_DL, GUMBO_TAG_FIELDSET, GUMBO_TAG_FIGCAPTION,
                    GUMBO_TAG_FIGURE, GUMBO_TAG_FOOTER, GUMBO_TAG_HEADER,
                    GUMBO_TAG_HGROUP, GUMBO_TAG_MAIN, GUMBO_TAG_MENU,
                    GUMBO_TAG_NAV, GUMBO_TAG_OL, GUMBO_TAG_P, GUMBO_TAG_SECTION,
                    GUMBO_TAG_SUMMARY, GUMBO_TAG_UL, GUMBO_TAG_LAST)) {
>>>>>>> ea7337d8
    bool result = maybe_implicitly_close_p_tag(parser, token);
    insert_element_from_token(parser, token);
    return result;
  } else if (tag_in(token, kStartTag, (gumbo_tagset) { TAG(H1), TAG(H2), TAG(H3),
          TAG(H4), TAG(H5), TAG(H6) })) {
    bool result = maybe_implicitly_close_p_tag(parser, token);
    if (node_tag_in_set(get_current_node(parser), (gumbo_tagset) { TAG(H1), TAG(H2),
                         TAG(H3), TAG(H4), TAG(H5), TAG(H6) })) {
      parser_add_parse_error(parser, token);
      pop_current_node(parser);
      result = false;
    }
    insert_element_from_token(parser, token);
    return result;
} else if (tag_in(token, kStartTag, (gumbo_tagset) { TAG(PRE), TAG(LISTING) })) {
    bool result = maybe_implicitly_close_p_tag(parser, token);
    insert_element_from_token(parser, token);
    state->_ignore_next_linefeed = true;
    state->_frameset_ok = false;
    return result;
  } else if (tag_is(token, kStartTag, GUMBO_TAG_FORM)) {
    if (state->_form_element != NULL  && !has_open_element(parser, GUMBO_TAG_TEMPLATE)) {
      gumbo_debug("Ignoring nested form.\n");
      parser_add_parse_error(parser, token);
      ignore_token(parser);
      return false;
    }
    bool result = maybe_implicitly_close_p_tag(parser, token);
    GumboNode* form_element = insert_element_from_token(parser, token);
    if (!has_open_element(parser, GUMBO_TAG_TEMPLATE)) {
      state->_form_element = form_element;
    }
    return result;
  } else if (tag_is(token, kStartTag, GUMBO_TAG_LI)) {
    maybe_implicitly_close_list_tag(parser, token, true);
    bool result = maybe_implicitly_close_p_tag(parser, token);
    insert_element_from_token(parser, token);
    return result;
 } else if (tag_in(token, kStartTag, (gumbo_tagset) { TAG(DD), TAG(DT) })) {
    maybe_implicitly_close_list_tag(parser, token, false);
    bool result = maybe_implicitly_close_p_tag(parser, token);
    insert_element_from_token(parser, token);
    return result;
  } else if (tag_is(token, kStartTag, GUMBO_TAG_PLAINTEXT)) {
    bool result = maybe_implicitly_close_p_tag(parser, token);
    insert_element_from_token(parser, token);
    gumbo_tokenizer_set_state(parser, GUMBO_LEX_PLAINTEXT);
    return result;
  } else if (tag_is(token, kStartTag, GUMBO_TAG_BUTTON)) {
    if (has_an_element_in_scope(parser, GUMBO_TAG_BUTTON)) {
      parser_add_parse_error(parser, token);
      implicitly_close_tags(parser, token, GUMBO_NAMESPACE_HTML, GUMBO_TAG_BUTTON);
      state->_reprocess_current_token = true;
      return false;
    }
    reconstruct_active_formatting_elements(parser);
    insert_element_from_token(parser, token);
    state->_frameset_ok = false;
    return true;
<<<<<<< HEAD
 } else if (tag_in(token, kEndTag, (gumbo_tagset) { TAG(ADDRESS), TAG(ARTICLE),
         TAG(ASIDE), TAG(BLOCKQUOTE), TAG(BUTTON), TAG(CENTER), TAG(DETAILS), 
         TAG(DIR), TAG(DIV), TAG(DL), TAG(FIELDSET), TAG(FIGCAPTION), 
         TAG(FIGURE), TAG(FOOTER), TAG(HEADER), TAG(HGROUP), TAG(LISTING),
         TAG(MAIN), TAG(MENU), TAG(NAV), TAG(OL), TAG(PRE),
         TAG(SECTION), TAG(SUMMARY), TAG(UL) })) {
=======
  } else if (tag_in(token, kEndTag, GUMBO_TAG_ADDRESS, GUMBO_TAG_ARTICLE,
                    GUMBO_TAG_ASIDE, GUMBO_TAG_BLOCKQUOTE, GUMBO_TAG_BUTTON,
                    GUMBO_TAG_CENTER, GUMBO_TAG_DETAILS, GUMBO_TAG_DIR,
                    GUMBO_TAG_DIV, GUMBO_TAG_DL, GUMBO_TAG_FIELDSET,
                    GUMBO_TAG_FIGCAPTION, GUMBO_TAG_FIGURE, GUMBO_TAG_FOOTER,
                    GUMBO_TAG_HEADER, GUMBO_TAG_HGROUP, GUMBO_TAG_LISTING,
                    GUMBO_TAG_MAIN, GUMBO_TAG_MENU, GUMBO_TAG_NAV, GUMBO_TAG_OL,
                    GUMBO_TAG_PRE, GUMBO_TAG_SECTION, GUMBO_TAG_SUMMARY,
                    GUMBO_TAG_UL, GUMBO_TAG_LAST)) {
>>>>>>> ea7337d8
    GumboTag tag = token->v.end_tag;
    if (!has_an_element_in_scope(parser, tag)) {
      parser_add_parse_error(parser, token);
      ignore_token(parser);
      return false;
    }
    implicitly_close_tags(parser, token, GUMBO_NAMESPACE_HTML, token->v.end_tag);
    return true;
  } else if (tag_is(token, kEndTag, GUMBO_TAG_FORM)) {
    if (has_open_element(parser, GUMBO_TAG_TEMPLATE)) {
      if (!has_an_element_in_scope(parser, GUMBO_TAG_FORM)) {
        parser_add_parse_error(parser, token);
        ignore_token(parser);
        return false;
      }
      bool success = true;
      generate_implied_end_tags(parser, GUMBO_TAG_LAST);
      if (!node_html_tag_is(get_current_node(parser), GUMBO_TAG_FORM)) {
        parser_add_parse_error(parser, token);
        return false;
      }
      while(!node_html_tag_is(pop_current_node(parser), GUMBO_TAG_FORM));
      return success;
    } else {
      bool result = true;
      const GumboNode* node = state->_form_element;
      assert(!node || node->type == GUMBO_NODE_ELEMENT);
      state->_form_element = NULL;
      if (!node || !has_node_in_scope(parser, node)) {
        gumbo_debug("Closing an unopened form.\n");
        parser_add_parse_error(parser, token);
        ignore_token(parser);
        return false;
      }
      // This differs from implicitly_close_tags because we remove *only* the
      // <form> element; other nodes are left in scope.
      generate_implied_end_tags(parser, GUMBO_TAG_LAST);
      if (get_current_node(parser) != node) {
        parser_add_parse_error(parser, token);
        result = false;
      }

      GumboVector* open_elements = &state->_open_elements;
      int index = gumbo_vector_index_of(open_elements, node);
      assert(index >= 0);
      gumbo_vector_remove_at(parser, index, open_elements);
      return result;
    }
  } else if (tag_is(token, kEndTag, GUMBO_TAG_P)) {
    if (!has_an_element_in_button_scope(parser, GUMBO_TAG_P)) {
      parser_add_parse_error(parser, token);
      // reconstruct_active_formatting_elements(parser);
      insert_element_of_tag_type(
          parser, GUMBO_TAG_P, GUMBO_INSERTION_CONVERTED_FROM_END_TAG);
      state->_reprocess_current_token = true;
      return false;
    }
    return implicitly_close_tags(parser, token, GUMBO_NAMESPACE_HTML, GUMBO_TAG_P);
  } else if (tag_is(token, kEndTag, GUMBO_TAG_LI)) {
    if (!has_an_element_in_list_scope(parser, GUMBO_TAG_LI)) {
      parser_add_parse_error(parser, token);
      ignore_token(parser);
      return false;
    }
    return implicitly_close_tags(parser, token, GUMBO_NAMESPACE_HTML, GUMBO_TAG_LI);
 } else if (tag_in(token, kEndTag, (gumbo_tagset) { TAG(DD), TAG(DT) })) {
    assert(token->type == GUMBO_TOKEN_END_TAG);
    GumboTag token_tag = token->v.end_tag;
    if (!has_an_element_in_scope(parser, token_tag)) {
      parser_add_parse_error(parser, token);
      ignore_token(parser);
      return false;
    }
    return implicitly_close_tags(parser, token, GUMBO_NAMESPACE_HTML, token_tag);
 } else if (tag_in(token, kEndTag, (gumbo_tagset) { TAG(H1), TAG(H2), TAG(H3),
         TAG(H4), TAG(H5), TAG(H6) })) {
    if (!has_an_element_in_scope_with_tagname(parser, (gumbo_tagset) { TAG(H1), TAG(H2), TAG(H3), TAG(H4),
            TAG(H5), TAG(H6) })) {
      // No heading open; ignore the token entirely.
      parser_add_parse_error(parser, token);
      ignore_token(parser);
      return false;
    } else {
      generate_implied_end_tags(parser, GUMBO_TAG_LAST);
      const GumboNode* current_node = get_current_node(parser);
      bool success = node_html_tag_is(current_node, token->v.end_tag);
      if (!success) {
        // There're children of the heading currently open; close them below and
        // record a parse error.
        // TODO(jdtang): Add a way to distinguish this error case from the one
        // above.
        parser_add_parse_error(parser, token);
      }
      do {
        current_node = pop_current_node(parser);
      } while (!node_tag_in_set(current_node, (gumbo_tagset) { TAG(H1), TAG(H2),
              TAG(H3), TAG(H4), TAG(H5), TAG(H6) } ));
      return success;
    }
  } else if (tag_is(token, kStartTag, GUMBO_TAG_A)) {
    bool success = true;
    int last_a;
    int has_matching_a = find_last_anchor_index(parser, &last_a);
    if (has_matching_a) {
      assert(has_matching_a == 1);
      parser_add_parse_error(parser, token);
      adoption_agency_algorithm(parser, token, GUMBO_TAG_A);
      // The adoption agency algorithm usually removes all instances of <a>
      // from the list of active formatting elements, but in case it doesn't,
      // we're supposed to do this.  (The conditions where it might not are
      // listed in the spec.)
      if (find_last_anchor_index(parser, &last_a)) {
        void* last_element = gumbo_vector_remove_at(
            parser, last_a, &state->_active_formatting_elements);
        gumbo_vector_remove(
            parser, last_element, &state->_open_elements);
      }
      success = false;
    }
    reconstruct_active_formatting_elements(parser);
    add_formatting_element(parser, insert_element_from_token(parser, token));
    return success;
 } else if (tag_in(token, kStartTag, (gumbo_tagset) { TAG(B), TAG(BIG),
         TAG(CODE), TAG(EM), TAG(FONT), TAG(I),
         TAG(S), TAG(SMALL), TAG(STRIKE),
         TAG(STRONG), TAG(TT), TAG(U) })) {
    reconstruct_active_formatting_elements(parser);
    add_formatting_element(parser, insert_element_from_token(parser, token));
    return true;
  } else if (tag_is(token, kStartTag, GUMBO_TAG_NOBR)) {
    bool result = true;
    reconstruct_active_formatting_elements(parser);
    if (has_an_element_in_scope(parser, GUMBO_TAG_NOBR)) {
      result = false;
      parser_add_parse_error(parser, token);
      adoption_agency_algorithm(parser, token, GUMBO_TAG_NOBR);
      reconstruct_active_formatting_elements(parser);
    }
    insert_element_from_token(parser, token);
    add_formatting_element(parser, get_current_node(parser));
    return result;
    } else if (tag_in(token, kEndTag, (gumbo_tagset) { TAG(A), TAG(B), TAG(BIG),
            TAG(CODE), TAG(EM), TAG(FONT), TAG(I),
            TAG(NOBR), TAG(S), TAG(SMALL),
            TAG(STRIKE), TAG(STRONG), TAG(TT), TAG(U) })) {
    return adoption_agency_algorithm(parser, token, token->v.end_tag);
    } else if (tag_in(token, kStartTag, (gumbo_tagset) { TAG(APPLET), TAG(MARQUEE),
            TAG(OBJECT) })) {
    reconstruct_active_formatting_elements(parser);
    insert_element_from_token(parser, token);
    add_formatting_element(parser, &kActiveFormattingScopeMarker);
    set_frameset_not_ok(parser);
    return true;
    } else if (tag_in(token, kEndTag, (gumbo_tagset) { TAG(APPLET), TAG(MARQUEE),
            TAG(OBJECT) })) {
    GumboTag token_tag = token->v.end_tag;
    if (!has_an_element_in_table_scope(parser, token_tag)) {
      parser_add_parse_error(parser, token);
      ignore_token(parser);
      return false;
    }
    implicitly_close_tags(parser, token, GUMBO_NAMESPACE_HTML, token_tag);
    clear_active_formatting_elements(parser);
    return true;
  } else if (tag_is(token, kStartTag, GUMBO_TAG_TABLE)) {
    if (get_document_node(parser)->v.document.doc_type_quirks_mode !=
        GUMBO_DOCTYPE_QUIRKS) {
      maybe_implicitly_close_p_tag(parser, token);
    }
    insert_element_from_token(parser, token);
    set_frameset_not_ok(parser);
    set_insertion_mode(parser, GUMBO_INSERTION_MODE_IN_TABLE);
    return true;
    } else if (tag_in(token, kStartTag, (gumbo_tagset) { TAG(AREA), TAG(BR),
            TAG(EMBED), TAG(IMG), TAG(IMAGE), TAG(KEYGEN), TAG(WBR) })) {
    bool success = true;
    if (tag_is(token, kStartTag, GUMBO_TAG_IMAGE)) {
      success = false;
      parser_add_parse_error(parser, token);
      token->v.start_tag.tag = GUMBO_TAG_IMG;
    }
    reconstruct_active_formatting_elements(parser);
    GumboNode* node = insert_element_from_token(parser, token);
    if (tag_is(token, kStartTag, GUMBO_TAG_IMAGE)) {
      success = false;
      parser_add_parse_error(parser, token);
      node->v.element.tag = GUMBO_TAG_IMG;
      node->parse_flags |= GUMBO_INSERTION_FROM_IMAGE;
    }
    pop_current_node(parser);
    acknowledge_self_closing_tag(parser);
    set_frameset_not_ok(parser);
    return success;
  } else if (tag_is(token, kStartTag, GUMBO_TAG_INPUT)) {
    if (!attribute_matches(&token->v.start_tag.attributes, "type", "hidden")) {
      // Must be before the element is inserted, as that takes ownership of the
      // token's attribute vector.
      set_frameset_not_ok(parser);
    }
    reconstruct_active_formatting_elements(parser);
    insert_element_from_token(parser, token);
    pop_current_node(parser);
    acknowledge_self_closing_tag(parser);
    return true;
    } else if (tag_in(token, kStartTag, (gumbo_tagset) { TAG(PARAM), TAG(SOURCE), TAG(TRACK) })) {
    insert_element_from_token(parser, token);
    pop_current_node(parser);
    acknowledge_self_closing_tag(parser);
    return true;
  } else if (tag_is(token, kStartTag, GUMBO_TAG_HR)) {
    bool result = maybe_implicitly_close_p_tag(parser, token);
    insert_element_from_token(parser, token);
    pop_current_node(parser);
    acknowledge_self_closing_tag(parser);
    set_frameset_not_ok(parser);
    return result;
  } else if (tag_is(token, kStartTag, GUMBO_TAG_ISINDEX)) {
    parser_add_parse_error(parser, token);
    if (parser->_parser_state->_form_element != NULL &&
        !has_open_element(parser, GUMBO_TAG_TEMPLATE)) {
      ignore_token(parser);
      return false;
    }
    acknowledge_self_closing_tag(parser);
    maybe_implicitly_close_p_tag(parser, token);
    set_frameset_not_ok(parser);

    GumboVector* token_attrs = &token->v.start_tag.attributes;
    GumboAttribute* prompt_attr = gumbo_get_attribute(token_attrs, "prompt");
    GumboAttribute* action_attr = gumbo_get_attribute(token_attrs, "action");
    GumboAttribute* name_attr = gumbo_get_attribute(token_attrs, "name");

    GumboNode* form = insert_element_of_tag_type(
        parser, GUMBO_TAG_FORM, GUMBO_INSERTION_FROM_ISINDEX);
    if (!has_open_element(parser, GUMBO_TAG_TEMPLATE)) {
      parser->_parser_state->_form_element = form;
    }
    if (action_attr) {
      gumbo_vector_add(parser, action_attr, &form->v.element.attributes);
    }
    insert_element_of_tag_type(parser, GUMBO_TAG_HR,
                               GUMBO_INSERTION_FROM_ISINDEX);
    pop_current_node(parser);   // <hr>

    insert_element_of_tag_type(parser, GUMBO_TAG_LABEL,
                               GUMBO_INSERTION_FROM_ISINDEX);
    TextNodeBufferState* text_state = &parser->_parser_state->_text_node;
    text_state->_start_original_text = token->original_text.data;
    text_state->_start_position = token->position;
    text_state->_type = GUMBO_NODE_TEXT;
    if (prompt_attr) {
      int prompt_attr_length = strlen(prompt_attr->value);
      gumbo_string_buffer_destroy(parser, &text_state->_buffer);
      text_state->_buffer.data = gumbo_copy_stringz(parser, prompt_attr->value);
      text_state->_buffer.length = prompt_attr_length;
      text_state->_buffer.capacity = prompt_attr_length + 1;
      gumbo_destroy_attribute(parser, prompt_attr);
    } else {
      GumboStringPiece prompt_text = GUMBO_STRING(
          "This is a searchable index. Enter search keywords: ");
      gumbo_string_buffer_append_string(
          parser, &prompt_text, &text_state->_buffer);
    }

    GumboNode* input = insert_element_of_tag_type(
        parser, GUMBO_TAG_INPUT, GUMBO_INSERTION_FROM_ISINDEX);
    for (int i = 0; i < token_attrs->length; ++i) {
      GumboAttribute* attr = token_attrs->data[i];
      if (attr != prompt_attr && attr != action_attr && attr != name_attr) {
        gumbo_vector_add(parser, attr, &input->v.element.attributes);
      }
      token_attrs->data[i] = NULL;
    }

    // All attributes have been successfully transferred and nulled out at this
    // point, so the call to ignore_token will free the memory for it without
    // touching the attributes.
    ignore_token(parser);

    GumboAttribute* name =
        gumbo_parser_allocate(parser, sizeof(GumboAttribute));
    GumboStringPiece name_str = GUMBO_STRING("name");
    GumboStringPiece isindex_str = GUMBO_STRING("isindex");
    name->attr_namespace = GUMBO_ATTR_NAMESPACE_NONE;
    name->name = gumbo_copy_stringz(parser, "name");
    name->value = gumbo_copy_stringz(parser, "isindex");
    name->original_name = name_str;
    name->original_value = isindex_str;
    name->name_start = kGumboEmptySourcePosition;
    name->name_end = kGumboEmptySourcePosition;
    name->value_start = kGumboEmptySourcePosition;
    name->value_end = kGumboEmptySourcePosition;
    gumbo_vector_add(parser, name, &input->v.element.attributes);

    pop_current_node(parser);   // <input>
    pop_current_node(parser);   // <label>
    insert_element_of_tag_type(
        parser, GUMBO_TAG_HR, GUMBO_INSERTION_FROM_ISINDEX);
    pop_current_node(parser);   // <hr>
    pop_current_node(parser);   // <form>
    if (!has_open_element(parser, GUMBO_TAG_TEMPLATE)) {
      parser->_parser_state->_form_element = NULL;
    }
    return false;
  } else if (tag_is(token, kStartTag, GUMBO_TAG_TEXTAREA)) {
    run_generic_parsing_algorithm(parser, token, GUMBO_LEX_RCDATA);
    parser->_parser_state->_ignore_next_linefeed = true;
    set_frameset_not_ok(parser);
    return true;
  } else if (tag_is(token, kStartTag, GUMBO_TAG_XMP)) {
    bool result = maybe_implicitly_close_p_tag(parser, token);
    reconstruct_active_formatting_elements(parser);
    set_frameset_not_ok(parser);
    run_generic_parsing_algorithm(parser, token, GUMBO_LEX_RAWTEXT);
    return result;
  } else if (tag_is(token, kStartTag, GUMBO_TAG_IFRAME)) {
    set_frameset_not_ok(parser);
    run_generic_parsing_algorithm(parser, token, GUMBO_LEX_RAWTEXT);
    return true;
  } else if (tag_is(token, kStartTag, GUMBO_TAG_NOEMBED)) {
    run_generic_parsing_algorithm(parser, token, GUMBO_LEX_RAWTEXT);
    return true;
  } else if (tag_is(token, kStartTag, GUMBO_TAG_SELECT)) {
    reconstruct_active_formatting_elements(parser);
    insert_element_from_token(parser, token);
    set_frameset_not_ok(parser);
    GumboInsertionMode state = parser->_parser_state->_insertion_mode;
    if (state == GUMBO_INSERTION_MODE_IN_TABLE ||
        state == GUMBO_INSERTION_MODE_IN_CAPTION ||
        state == GUMBO_INSERTION_MODE_IN_TABLE_BODY ||
        state == GUMBO_INSERTION_MODE_IN_ROW ||
        state == GUMBO_INSERTION_MODE_IN_CELL) {
      set_insertion_mode(parser, GUMBO_INSERTION_MODE_IN_SELECT_IN_TABLE);
    } else {
      set_insertion_mode(parser, GUMBO_INSERTION_MODE_IN_SELECT);
    }
    return true;
    } else if (tag_in(token, kStartTag, (gumbo_tagset) { TAG(OPTION), TAG(OPTGROUP) })) {
    if (node_html_tag_is(get_current_node(parser), GUMBO_TAG_OPTION)) {
      pop_current_node(parser);
    }
    reconstruct_active_formatting_elements(parser);
    insert_element_from_token(parser, token);
    return true;
<<<<<<< HEAD
  } else if (tag_in(token, kStartTag, (gumbo_tagset) { TAG(RB), TAG(RP) /*, TAG(RTC)*/ })) {
    bool success = true;
    if (has_an_element_in_scope(parser, GUMBO_TAG_RUBY)) {
      generate_implied_end_tags(parser, GUMBO_TAG_LAST);
    }
    if (!node_html_tag_is(get_current_node(parser), GUMBO_TAG_RUBY)) {
      parser_add_parse_error(parser, token);
      success = false;
    }
    insert_element_from_token(parser, token);
    return success;

  } else if (tag_is(token, kStartTag, GUMBO_TAG_RT)) {
    bool success = true;
    if (has_an_element_in_scope(parser, GUMBO_TAG_RUBY)) {
      generate_implied_end_tags(parser, GUMBO_TAG_LAST /* GUMBO_TAG_RTC */);
    }
    if (!node_html_tag_is(get_current_node(parser), GUMBO_TAG_RUBY))
      /* && (!node_html_tag_is(get_current_node(parser), GUMBO_TAG_RTC)))*/ {
=======
  } else if (tag_in(token, kStartTag, GUMBO_TAG_RB, GUMBO_TAG_RP, GUMBO_TAG_RT,
                    GUMBO_TAG_RTC, GUMBO_TAG_LAST)) {
    bool success = true;
    GumboQualName exception = QUAL_NAME(GUMBO_NAMESPACE_HTML, tag_in(
        token, kStartTag, GUMBO_TAG_RT, GUMBO_TAG_RP, GUMBO_TAG_LAST)
      ? GUMBO_TAG_RTC : GUMBO_TAG_LAST);
    if (has_an_element_in_scope(parser, HTML_QN(RUBY))) {
      generate_implied_end_tags(
          parser, QUAL_NAME(GUMBO_NAMESPACE_HTML, exception));
    }
    if (!node_qualname_in(get_current_node(parser),
          HTML_QN(RUBY), exception, QUAL_NAME_LAST)) {
>>>>>>> ea7337d8
      parser_add_parse_error(parser, token);
      success = false;
    }
    insert_element_from_token(parser, token);
    return success;
  } else if (tag_is(token, kEndTag, GUMBO_TAG_BR)) {
    parser_add_parse_error(parser, token);
    reconstruct_active_formatting_elements(parser);
    insert_element_of_tag_type(
        parser, GUMBO_TAG_BR, GUMBO_INSERTION_CONVERTED_FROM_END_TAG);
    pop_current_node(parser);
    return false;
  } else if (tag_is(token, kStartTag, GUMBO_TAG_MATH)) {
    reconstruct_active_formatting_elements(parser);
    adjust_mathml_attributes(parser, token);
    adjust_foreign_attributes(parser, token);
    insert_foreign_element(parser, token, GUMBO_NAMESPACE_MATHML);
    if (token->v.start_tag.is_self_closing) {
      pop_current_node(parser);
      acknowledge_self_closing_tag(parser);
    }
    return true;
  } else if (tag_is(token, kStartTag, GUMBO_TAG_SVG)) {
    reconstruct_active_formatting_elements(parser);
    adjust_svg_attributes(parser, token);
    adjust_foreign_attributes(parser, token);
    insert_foreign_element(parser, token, GUMBO_NAMESPACE_SVG);
    if (token->v.start_tag.is_self_closing) {
      pop_current_node(parser);
      acknowledge_self_closing_tag(parser);
    }
    return true;
    } else if (tag_in(token, kStartTag, (gumbo_tagset) { TAG(CAPTION), TAG(COL),
            TAG(COLGROUP), TAG(FRAME), TAG(HEAD),
            TAG(TBODY), TAG(TD), TAG(TFOOT),
            TAG(TH), TAG(THEAD), TAG(TR) })) {
    parser_add_parse_error(parser, token);
    ignore_token(parser);
    return false;
  } else if (token->type == GUMBO_TOKEN_START_TAG) {
    reconstruct_active_formatting_elements(parser);
    insert_element_from_token(parser, token);
    return true;
  } else {
    assert(token->type == GUMBO_TOKEN_END_TAG);
    GumboTag end_tag = token->v.end_tag;
    assert(state->_open_elements.length > 0);
    assert(node_html_tag_is(state->_open_elements.data[0], GUMBO_TAG_HTML));
    // Walk up the stack of open elements until we find one that either:
    // a) Matches the tag name we saw
    // b) Is in the "special" category.
    // If we see a), implicitly close everything up to and including it.  If we
    // see b), then record a parse error, don't close anything (except the
    // implied end tags) and ignore the end tag token.
    for (int i = state->_open_elements.length; --i >= 0; ) {
      const GumboNode* node = state->_open_elements.data[i];
      if (node_html_tag_is(node, end_tag)) {
        generate_implied_end_tags(parser, end_tag);
        // TODO(jdtang): Do I need to add a parse error here?  The condition in
        // the spec seems like it's the inverse of the loop condition above, and
        // so would never fire.
        while (node != pop_current_node(parser));  // Pop everything.
        return true;
      } else if (is_special_node(node)) {
        parser_add_parse_error(parser, token);
        ignore_token(parser);
        return false;
      }
    }
    // <html> is in the special category, so we should never get here.
    assert(0);
    return false;
  }
}

// http://www.whatwg.org/specs/web-apps/current-work/complete/tokenization.html#parsing-main-incdata
static bool handle_text(GumboParser* parser, GumboToken* token) {
  if (token->type == GUMBO_TOKEN_CHARACTER || token->type == GUMBO_TOKEN_WHITESPACE) {
    insert_text_token(parser, token);
  } else {
    // We provide only bare-bones script handling that doesn't involve any of
    // the parser-pause/already-started/script-nesting flags or re-entrant
    // invocations of the tokenizer.  Because the intended usage of this library
    // is mostly for templating, refactoring, and static-analysis libraries, we
    // provide the script body as a text-node child of the <script> element.
    // This behavior doesn't support document.write of partial HTML elements,
    // but should be adequate for almost all other scripting support.
    if (token->type == GUMBO_TOKEN_EOF) {
      parser_add_parse_error(parser, token);
      parser->_parser_state->_reprocess_current_token = true;
    }
    pop_current_node(parser);
    set_insertion_mode(parser, parser->_parser_state->_original_insertion_mode);
  }
  return true;
}

// http://www.whatwg.org/specs/web-apps/current-work/complete/tokenization.html#parsing-main-intable
static bool handle_in_table(GumboParser* parser, GumboToken* token) {
  GumboParserState* state = parser->_parser_state;
  if (token->type == GUMBO_TOKEN_CHARACTER ||
      token->type == GUMBO_TOKEN_WHITESPACE) {
    // The "pending table character tokens" list described in the spec is
    // nothing more than the TextNodeBufferState.  We accumulate text tokens as
    // normal, except that when we go to flush them in the handle_in_table_text,
    // we set _foster_parent_insertions if there're non-whitespace characters in
    // the buffer.
    assert(state->_text_node._buffer.length == 0);
    state->_original_insertion_mode = state->_insertion_mode;
    state->_reprocess_current_token = true;
    set_insertion_mode(parser, GUMBO_INSERTION_MODE_IN_TABLE_TEXT);
    return true;
  } else if (token->type == GUMBO_TOKEN_DOCTYPE) {
    parser_add_parse_error(parser, token);
    ignore_token(parser);
    return false;
  } else if (token->type == GUMBO_TOKEN_COMMENT) {
    append_comment_node(parser, get_current_node(parser), token);
    return true;
  } else if (tag_is(token, kStartTag, GUMBO_TAG_CAPTION)) {
    clear_stack_to_table_context(parser);
    add_formatting_element(parser, &kActiveFormattingScopeMarker);
    insert_element_from_token(parser, token);
    set_insertion_mode(parser, GUMBO_INSERTION_MODE_IN_CAPTION);
    return true;
  } else if (tag_is(token, kStartTag, GUMBO_TAG_COLGROUP)) {
    clear_stack_to_table_context(parser);
    insert_element_from_token(parser, token);
    set_insertion_mode(parser, GUMBO_INSERTION_MODE_IN_COLUMN_GROUP);
    return true;
  } else if (tag_is(token, kStartTag, GUMBO_TAG_COL)) {
    clear_stack_to_table_context(parser);
    insert_element_of_tag_type(
        parser, GUMBO_TAG_COLGROUP, GUMBO_INSERTION_IMPLIED);
    parser->_parser_state->_reprocess_current_token = true;
    set_insertion_mode(parser, GUMBO_INSERTION_MODE_IN_COLUMN_GROUP);
    return true;
  } else if (tag_in(token, kStartTag, (gumbo_tagset) { TAG(TBODY), TAG(TFOOT),
          TAG(THEAD), TAG(TD), TAG(TH), TAG(TR) })) {
    clear_stack_to_table_context(parser);
    set_insertion_mode(parser, GUMBO_INSERTION_MODE_IN_TABLE_BODY);
    if (tag_in(token, kStartTag, (gumbo_tagset) { TAG(TD), TAG(TH), TAG(TR) })) {
      insert_element_of_tag_type(
          parser, GUMBO_TAG_TBODY, GUMBO_INSERTION_IMPLIED);
      state->_reprocess_current_token = true;
    } else {
      insert_element_from_token(parser, token);
    }
    return true;
  } else if (tag_is(token, kStartTag, GUMBO_TAG_TABLE)) {
    parser_add_parse_error(parser, token);
    if (close_table(parser)) {
      parser->_parser_state->_reprocess_current_token = true;
    } else {
      ignore_token(parser);
    }
    return false;
  } else if (tag_is(token, kEndTag, GUMBO_TAG_TABLE)) {
    if (!close_table(parser)) {
      parser_add_parse_error(parser, token);
      return false;
    }
    return true;
  } else if (tag_in(token, kEndTag, (gumbo_tagset) { TAG(BODY), TAG(CAPTION),
          TAG(COL), TAG(COLGROUP), TAG(HTML),
          TAG(TBODY), TAG(TD), TAG(TFOOT),
          TAG(TH), TAG(THEAD), TAG(TR) })) {
    parser_add_parse_error(parser, token);
    ignore_token(parser);
    return false;
  } else if (tag_in(token, kStartTag, (gumbo_tagset) { TAG(STYLE), TAG(SCRIPT), TAG(TEMPLATE) }) ||
             (tag_is(token, kEndTag, GUMBO_TAG_TEMPLATE))) {
    return handle_in_head(parser, token);
  } else if (tag_is(token, kStartTag, GUMBO_TAG_INPUT) &&
             attribute_matches(&token->v.start_tag.attributes,
                               "type", "hidden")) {
    parser_add_parse_error(parser, token);
    insert_element_from_token(parser, token);
    pop_current_node(parser);
    return false;
  } else if (tag_is(token, kStartTag, GUMBO_TAG_FORM)) {
    parser_add_parse_error(parser, token);
    if (state->_form_element || has_open_element(parser, GUMBO_TAG_TEMPLATE)) {
      ignore_token(parser);
      return false;
    }
    state->_form_element = insert_element_from_token(parser, token);
    pop_current_node(parser);
    return false;
  } else if (token->type == GUMBO_TOKEN_EOF) {
    return handle_in_body(parser, token);
  } else {
    parser_add_parse_error(parser, token);
    state->_foster_parent_insertions = true;
    bool result = handle_in_body(parser, token);
    state->_foster_parent_insertions = false;
    return result;
  }
}

// http://www.whatwg.org/specs/web-apps/current-work/complete/tokenization.html#parsing-main-intabletext
static bool handle_in_table_text(GumboParser* parser, GumboToken* token) {
  if (token->type == GUMBO_TOKEN_NULL) {
    parser_add_parse_error(parser, token);
    ignore_token(parser);
    return false;
  } else if (token->type == GUMBO_TOKEN_CHARACTER ||
             token->type == GUMBO_TOKEN_WHITESPACE) {
    insert_text_token(parser, token);
    return true;
  } else {
    GumboParserState* state = parser->_parser_state;
    GumboStringBuffer* buffer = &state->_text_node._buffer;
    // Can't use strspn for this because GumboStringBuffers are not
    // null-terminated.
    // Note that TextNodeBuffer may contain UTF-8 characters, but the presence
    // of any one byte that is not whitespace means we flip the flag, so this
    // loop is still valid.
    for (int i = 0; i < buffer->length; ++i) {
      if (!isspace((unsigned char)buffer->data[i]) || buffer->data[i] == '\v') {
        state->_foster_parent_insertions = true;
        reconstruct_active_formatting_elements(parser);
        break;
      }
    }
    maybe_flush_text_node_buffer(parser);
    state->_foster_parent_insertions = false;
    state->_reprocess_current_token = true;
    state->_insertion_mode = state->_original_insertion_mode;
    return true;
  }
}

// http://www.whatwg.org/specs/web-apps/current-work/complete/tokenization.html#parsing-main-incaption
static bool handle_in_caption(GumboParser* parser, GumboToken* token) {
  if (tag_is(token, kEndTag, GUMBO_TAG_CAPTION)) {
    if (!has_an_element_in_table_scope(parser, GUMBO_TAG_CAPTION)) {
      parser_add_parse_error(parser, token);
      ignore_token(parser);
      return false;
    } else {
      generate_implied_end_tags(parser, GUMBO_TAG_LAST);
      bool result = true;
      if (!node_html_tag_is(get_current_node(parser), GUMBO_TAG_CAPTION)) {
        parser_add_parse_error(parser, token);
      }
      while (!node_html_tag_is(pop_current_node(parser), GUMBO_TAG_CAPTION));
      clear_active_formatting_elements(parser);
      set_insertion_mode(parser, GUMBO_INSERTION_MODE_IN_TABLE);
      return result;
    }
  } else if (tag_in(token, kStartTag, (gumbo_tagset) { TAG(CAPTION), TAG(COL),
          TAG(COLGROUP), TAG(TBODY), TAG(TD), TAG(TFOOT), TAG(TH), TAG(THEAD), TAG(TR) }) ||
          (tag_is(token, kEndTag, GUMBO_TAG_TABLE))) {
    if (!has_an_element_in_table_scope(parser, GUMBO_TAG_CAPTION)) {
      parser_add_parse_error(parser, token);
      ignore_token(parser);
      return false;
    }
    while (!node_html_tag_is(pop_current_node(parser), GUMBO_TAG_CAPTION));
    clear_active_formatting_elements(parser);
    set_insertion_mode(parser, GUMBO_INSERTION_MODE_IN_TABLE);
    parser->_parser_state->_reprocess_current_token = true;
    return true;
  } else if (tag_in(token, kEndTag, (gumbo_tagset) { TAG(BODY), TAG(COL), TAG(COLGROUP),
          TAG(HTML), TAG(TBODY), TAG(TD), TAG(TFOOT), TAG(TH), TAG(THEAD), TAG(TR) } )) {
    parser_add_parse_error(parser, token);
    ignore_token(parser);
    return false;
  } else {
    return handle_in_body(parser, token);
  }
}

// http://www.whatwg.org/specs/web-apps/current-work/complete/tokenization.html#parsing-main-incolgroup
static bool handle_in_column_group(GumboParser* parser, GumboToken* token) {
  if (token->type == GUMBO_TOKEN_WHITESPACE) {
    insert_text_token(parser, token);
    return true;
  } else if (token->type == GUMBO_TOKEN_DOCTYPE) {
    parser_add_parse_error(parser, token);
    ignore_token(parser);
    return false;
  } else if (token->type == GUMBO_TOKEN_COMMENT) {
    append_comment_node(parser, get_current_node(parser), token);
    return true;
  } else if (tag_is(token, kStartTag, GUMBO_TAG_HTML)) {
    return handle_in_body(parser, token);
  } else if (tag_is(token, kStartTag, GUMBO_TAG_COL)) {
    insert_element_from_token(parser, token);
    pop_current_node(parser);
    acknowledge_self_closing_tag(parser);
    return true;
  } else if (tag_is(token, kEndTag, GUMBO_TAG_COLGROUP)) {
    if (!node_html_tag_is(get_current_node(parser), GUMBO_TAG_COLGROUP)) {
      parser_add_parse_error(parser, token);
      ignore_token(parser);
      return false;
    }
    pop_current_node(parser);
    set_insertion_mode(parser, GUMBO_INSERTION_MODE_IN_TABLE);
    return false;
  } else if (tag_is(token, kEndTag, GUMBO_TAG_COL)) {
    parser_add_parse_error(parser, token);
    ignore_token(parser);
    return false;
  } else if (tag_is(token, kStartTag, GUMBO_TAG_TEMPLATE) ||
             tag_is(token, kEndTag, GUMBO_TAG_TEMPLATE)) {
    return handle_in_head(parser, token);
  } else if (token->type == GUMBO_TOKEN_EOF) {
    return handle_in_body(parser, token);
  } else {
    if (!node_html_tag_is(get_current_node(parser), GUMBO_TAG_COLGROUP)) {
      parser_add_parse_error(parser, token);
      ignore_token(parser);
      return false;
    }
    pop_current_node(parser);
    set_insertion_mode(parser, GUMBO_INSERTION_MODE_IN_TABLE);
    parser->_parser_state->_reprocess_current_token = true;
    return true;
  }
}

// http://www.whatwg.org/specs/web-apps/current-work/complete/tokenization.html#parsing-main-intbody
static bool handle_in_table_body(GumboParser* parser, GumboToken* token) {
  if (tag_is(token, kStartTag, GUMBO_TAG_TR)) {
    clear_stack_to_table_body_context(parser);
    insert_element_from_token(parser, token);
    set_insertion_mode(parser, GUMBO_INSERTION_MODE_IN_ROW);
    return true;
  } else if (tag_in(token, kStartTag, (gumbo_tagset) { TAG(TD), TAG(TH) })) {
    parser_add_parse_error(parser, token);
    clear_stack_to_table_body_context(parser);
    insert_element_of_tag_type(parser, GUMBO_TAG_TR, GUMBO_INSERTION_IMPLIED);
    parser->_parser_state->_reprocess_current_token = true;
    set_insertion_mode(parser, GUMBO_INSERTION_MODE_IN_ROW);
    return false;
  } else if (tag_in(token, kEndTag, (gumbo_tagset) { TAG(TBODY), TAG(TFOOT), TAG(THEAD) })) {
    if (!has_an_element_in_table_scope(parser, token->v.end_tag)) {
      parser_add_parse_error(parser, token);
      ignore_token(parser);
      return false;
    }
    clear_stack_to_table_body_context(parser);
    pop_current_node(parser);
    set_insertion_mode(parser, GUMBO_INSERTION_MODE_IN_TABLE);
    return true;
  } else if (tag_in(token, kStartTag, (gumbo_tagset) { TAG(CAPTION), TAG(COL),
          TAG(COLGROUP), TAG(TBODY), TAG(TFOOT), TAG(THEAD) }) ||
             tag_is(token, kEndTag, GUMBO_TAG_TABLE)) {
    if (!(has_an_element_in_table_scope(parser, GUMBO_TAG_TBODY) ||
          has_an_element_in_table_scope(parser, GUMBO_TAG_THEAD) ||
          has_an_element_in_table_scope(parser, GUMBO_TAG_TFOOT))) {
      parser_add_parse_error(parser, token);
      ignore_token(parser);
      return false;
    }
    clear_stack_to_table_body_context(parser);
    pop_current_node(parser);
    set_insertion_mode(parser, GUMBO_INSERTION_MODE_IN_TABLE);
    parser->_parser_state->_reprocess_current_token = true;
    return true;
  } else if (tag_in(token, kEndTag, (gumbo_tagset) { TAG(BODY), TAG(CAPTION),
          TAG(COL), TAG(TR), TAG(COLGROUP), TAG(HTML), TAG(TD), TAG(TH) }))
  {
    parser_add_parse_error(parser, token);
    ignore_token(parser);
    return false;
  } else {
    return handle_in_table(parser, token);
  }
}

// http://www.whatwg.org/specs/web-apps/current-work/complete/tokenization.html#parsing-main-intr
static bool handle_in_row(GumboParser* parser, GumboToken* token) {
  if (tag_in(token, kStartTag, (gumbo_tagset) { TAG(TH), TAG(TD) })) {
    clear_stack_to_table_row_context(parser);
    insert_element_from_token(parser, token);
    set_insertion_mode(parser, GUMBO_INSERTION_MODE_IN_CELL);
    add_formatting_element(parser, &kActiveFormattingScopeMarker);
    return true;
  } else if (tag_is(token, kEndTag, GUMBO_TAG_TR)) {
    if (!has_an_element_in_table_scope(parser,GUMBO_TAG_TR)) {
      parser_add_parse_error(parser, token);
      ignore_token(parser);
      return false;
    } else {
      clear_stack_to_table_row_context(parser);
      pop_current_node(parser);
      set_insertion_mode(parser, GUMBO_INSERTION_MODE_IN_TABLE_BODY);
      return true;
    }
  } else if (tag_in(token, kStartTag, (gumbo_tagset) { TAG(CAPTION), TAG(COL), TAG(COLGROUP),
          TAG(TBODY), TAG(TFOOT), TAG(THEAD), TAG(TR) }) || tag_is(token, kEndTag, GUMBO_TAG_TABLE)) {
    if (!has_an_element_in_table_scope(parser,GUMBO_TAG_TR)) {
      parser_add_parse_error(parser, token);
      ignore_token(parser);
      return false;
    } else {
      clear_stack_to_table_row_context(parser);
      pop_current_node(parser);
      set_insertion_mode(parser, GUMBO_INSERTION_MODE_IN_TABLE_BODY);
      parser->_parser_state->_reprocess_current_token = true;
      return true;
    }
  } else if (tag_in(token, kEndTag, (gumbo_tagset) { TAG(TBODY), TAG(TFOOT), TAG(THEAD) })) {
    if (!has_an_element_in_table_scope(parser, token->v.end_tag) ||
        (!has_an_element_in_table_scope(parser, GUMBO_TAG_TR))) {
      parser_add_parse_error(parser, token);
      ignore_token(parser);
      return false;
    } else {
      clear_stack_to_table_row_context(parser);
      pop_current_node(parser);
      set_insertion_mode(parser, GUMBO_INSERTION_MODE_IN_TABLE_BODY);
      parser->_parser_state->_reprocess_current_token = true;
      return true;
    }
  } else if (tag_in(token, kEndTag, (gumbo_tagset) { TAG(BODY), TAG(CAPTION), TAG(COL),
          TAG(COLGROUP), TAG(HTML), TAG(TD), TAG(TH) })) {
      parser_add_parse_error(parser, token);
      ignore_token(parser);
      return false;
  } else {
    return handle_in_table(parser, token);
  }
}

// http://www.whatwg.org/specs/web-apps/current-work/complete/tokenization.html#parsing-main-intd
static bool handle_in_cell(GumboParser* parser, GumboToken* token) {
  if (tag_in(token, kEndTag, (gumbo_tagset) { TAG(TD), TAG(TH) })) {
    GumboTag token_tag = token->v.end_tag;
    if (!has_an_element_in_table_scope(parser, token_tag)) {
      parser_add_parse_error(parser, token);
      ignore_token(parser);
      return false;
    }
    return close_table_cell(parser, token, token_tag);
  } else if (tag_in(token, kStartTag, (gumbo_tagset) { TAG(CAPTION), TAG(COL),
          TAG(COLGROUP), TAG(TBODY), TAG(TD),
          TAG(TFOOT), TAG(TH), TAG(THEAD), TAG(TR) })) {
    gumbo_debug("Handling <td> in cell.\n");
    if (!has_an_element_in_table_scope(parser, GUMBO_TAG_TH) &&
        !has_an_element_in_table_scope(parser, GUMBO_TAG_TD)) {
      gumbo_debug("Bailing out because there's no <td> or <th> in scope.\n");
      parser_add_parse_error(parser, token);
      ignore_token(parser);
      return false;
    }
    parser->_parser_state->_reprocess_current_token = true;
    return close_current_cell(parser, token);
  } else if (tag_in(token, kEndTag, (gumbo_tagset) { TAG(BODY), TAG(CAPTION),
          TAG(COL), TAG(COLGROUP), TAG(HTML) })) {
    parser_add_parse_error(parser, token);
    ignore_token(parser);
    return false;
  } else if (tag_in(token, kEndTag, (gumbo_tagset) { TAG(TABLE), TAG(TBODY),
          TAG(TFOOT), TAG(THEAD), TAG(TR) })) {
    if (!has_an_element_in_table_scope(parser, token->v.end_tag)) {
      parser_add_parse_error(parser, token);
      ignore_token(parser);
      return false;
    }
    parser->_parser_state->_reprocess_current_token = true;
    return close_current_cell(parser, token);
  } else {
    return handle_in_body(parser, token);
  }
}

// http://www.whatwg.org/specs/web-apps/current-work/complete/tokenization.html#parsing-main-inselect
static bool handle_in_select(GumboParser* parser, GumboToken* token) {
  if (token->type == GUMBO_TOKEN_NULL) {
    parser_add_parse_error(parser, token);
    ignore_token(parser);
    return false;
  } else if (token->type == GUMBO_TOKEN_CHARACTER ||
             token->type == GUMBO_TOKEN_WHITESPACE) {
    insert_text_token(parser, token);
    return true;
  } else if (token->type == GUMBO_TOKEN_DOCTYPE) {
    parser_add_parse_error(parser, token);
    ignore_token(parser);
    return false;
  } else if (token->type == GUMBO_TOKEN_COMMENT) {
    append_comment_node(parser, get_current_node(parser), token);
    return true;
  } else if (tag_is(token, kStartTag, GUMBO_TAG_HTML)) {
    return handle_in_body(parser, token);
  } else if (tag_is(token, kStartTag, GUMBO_TAG_OPTION)) {
    if (node_html_tag_is(get_current_node(parser), GUMBO_TAG_OPTION)) {
      pop_current_node(parser);
    }
    insert_element_from_token(parser, token);
    return true;
  } else if (tag_is(token, kStartTag, GUMBO_TAG_OPTGROUP)) {
    if (node_html_tag_is(get_current_node(parser), GUMBO_TAG_OPTION)) {
      pop_current_node(parser);
    }
    if (node_html_tag_is(get_current_node(parser), GUMBO_TAG_OPTGROUP)) {
      pop_current_node(parser);
    }
    insert_element_from_token(parser, token);
    return true;
  } else if (tag_is(token, kEndTag, GUMBO_TAG_OPTGROUP)) {
    GumboVector* open_elements = &parser->_parser_state->_open_elements;
    if (node_html_tag_is(get_current_node(parser), GUMBO_TAG_OPTION) &&
        node_html_tag_is(open_elements->data[open_elements->length - 2],
                    GUMBO_TAG_OPTGROUP)) {
      pop_current_node(parser);
    }
    if (node_html_tag_is(get_current_node(parser), GUMBO_TAG_OPTGROUP)) {
      pop_current_node(parser);
      return true;
    } else {
      parser_add_parse_error(parser, token);
      ignore_token(parser);
      return false;
    }
  } else if (tag_is(token, kEndTag, GUMBO_TAG_OPTION)) {
    if (node_html_tag_is(get_current_node(parser), GUMBO_TAG_OPTION)) {
      pop_current_node(parser);
      return true;
    } else {
      parser_add_parse_error(parser, token);
      ignore_token(parser);
      return false;
    }
  } else if (tag_is(token, kEndTag, GUMBO_TAG_SELECT)) {
    if (!has_an_element_in_select_scope(parser, GUMBO_TAG_SELECT)) {
      parser_add_parse_error(parser, token);
      ignore_token(parser);
      return false;
    }
    close_current_select(parser);
    return true;
  } else if (tag_is(token, kStartTag, GUMBO_TAG_SELECT)) {
    parser_add_parse_error(parser, token);
    ignore_token(parser);
    close_current_select(parser);
    return false;
  } else if (tag_in(token, kStartTag, (gumbo_tagset) { TAG(INPUT), TAG(KEYGEN), TAG(TEXTAREA) })) {
    parser_add_parse_error(parser, token);
    if (!has_an_element_in_select_scope(parser, GUMBO_TAG_SELECT)) {
      ignore_token(parser);
    } else {
      close_current_select(parser);
      parser->_parser_state->_reprocess_current_token = true;
    }
    return false;
  } else if (tag_in(token, kStartTag, (gumbo_tagset) { TAG(SCRIPT) , TAG(TEMPLATE) }) ||
             tag_is(token, kEndTag, GUMBO_TAG_TEMPLATE)) {
    return handle_in_head(parser, token);
  } else if (token->type == GUMBO_TOKEN_EOF) {
    return handle_in_body(parser, token);
  } else {
    parser_add_parse_error(parser, token);
    ignore_token(parser);
    return false;
  }
}

// http://www.whatwg.org/specs/web-apps/current-work/complete/tokenization.html#parsing-main-inselectintable
static bool handle_in_select_in_table(GumboParser* parser, GumboToken* token) {
  if (tag_in(token, kStartTag, (gumbo_tagset) { TAG(CAPTION), TAG(TABLE),
          TAG(TBODY), TAG(TFOOT), TAG(THEAD), TAG(TR), TAG(TD), TAG(TH) })) {
    parser_add_parse_error(parser, token);
    close_current_select(parser);
    parser->_parser_state->_reprocess_current_token = true;
    return false;
  } else if (tag_in(token, kEndTag, (gumbo_tagset) { TAG(CAPTION), TAG(TABLE),
          TAG(TBODY), TAG(TFOOT), TAG(THEAD), TAG(TR), TAG(TD), TAG(TH) })) {
    parser_add_parse_error(parser, token);
    if (!has_an_element_in_table_scope(parser, token->v.end_tag)) {
      ignore_token(parser);
      return false;
    } else {
      close_current_select(parser);
      // close_current_select already does the reset_insertion_mode_appropriately
      // reset_insertion_mode_appropriately(parser);
      parser->_parser_state->_reprocess_current_token = true;
      return false;
    }
  } else {
    return handle_in_select(parser, token);
  }
}

// http://www.whatwg.org/specs/web-apps/current-work/multipage/tree-construction.html#parsing-main-intemplate
static bool handle_in_template(GumboParser* parser, GumboToken* token) {
  GumboParserState* state = parser->_parser_state;
  if (token->type == GUMBO_TOKEN_WHITESPACE ||
      token->type == GUMBO_TOKEN_CHARACTER ||
      token->type == GUMBO_TOKEN_COMMENT ||
      token->type == GUMBO_TOKEN_DOCTYPE) {
    return handle_in_body(parser, token);
  } else if (tag_in(token, kStartTag, (gumbo_tagset) { TAG(BASE), TAG(BASEFONT), TAG(BGSOUND),
          TAG(LINK), TAG(META), TAG(NOFRAMES), TAG(SCRIPT), TAG(STYLE),
          TAG(TEMPLATE), TAG(TITLE) }) ||
             tag_is(token, kEndTag, GUMBO_TAG_TEMPLATE)) {
    return handle_in_head(parser, token);
  } else if (tag_in(token, kStartTag, (gumbo_tagset) { TAG(CAPTION), TAG(COLGROUP),
          TAG(TBODY), TAG(TFOOT), TAG(THEAD) })) {
    pop_template_insertion_mode(parser);
    push_template_insertion_mode(parser, GUMBO_INSERTION_MODE_IN_TABLE);
    set_insertion_mode(parser, GUMBO_INSERTION_MODE_IN_TABLE);
    state->_reprocess_current_token = true;
    return true;
  } else if (tag_is(token, kStartTag, GUMBO_TAG_COL)) {
    pop_template_insertion_mode(parser);
    push_template_insertion_mode(parser, GUMBO_INSERTION_MODE_IN_COLUMN_GROUP);
    set_insertion_mode(parser, GUMBO_INSERTION_MODE_IN_COLUMN_GROUP);
    state->_reprocess_current_token = true;
    return true;
  } else if (tag_is(token, kStartTag, GUMBO_TAG_TR)) {
    pop_template_insertion_mode(parser);
    push_template_insertion_mode(parser, GUMBO_INSERTION_MODE_IN_TABLE_BODY);
    set_insertion_mode(parser, GUMBO_INSERTION_MODE_IN_TABLE_BODY);
    state->_reprocess_current_token = true;
    return true;
  } else if (tag_in(token, kStartTag, (gumbo_tagset) { TAG(TD), TAG(TH) })) {
    pop_template_insertion_mode(parser);
    push_template_insertion_mode(parser, GUMBO_INSERTION_MODE_IN_ROW);
    set_insertion_mode(parser, GUMBO_INSERTION_MODE_IN_ROW);
    state->_reprocess_current_token = true;
    return true;
  } else if (token->type == GUMBO_TOKEN_START_TAG) {
    pop_template_insertion_mode(parser);
    push_template_insertion_mode(parser, GUMBO_INSERTION_MODE_IN_BODY);
    set_insertion_mode(parser, GUMBO_INSERTION_MODE_IN_BODY);
    state->_reprocess_current_token = true;
    return true;
  } else if (token->type == GUMBO_TOKEN_END_TAG) {
    parser_add_parse_error(parser, token);
    ignore_token(parser);
    return false;
  } else if (token->type == GUMBO_TOKEN_EOF) {
    if (!has_open_element(parser, GUMBO_TAG_TEMPLATE)) {
      // Stop parsing.
      return true;
    }
    parser_add_parse_error(parser, token);
    while(!node_html_tag_is(pop_current_node(parser), GUMBO_TAG_TEMPLATE));

#if 0

    // I can not see anywhere in the spec where you do not pop off foreign namespace elements

    for (GumboNode* popped = pop_current_node(parser);
         popped->v.element.tag_namespace != GUMBO_NAMESPACE_HTML ||
           !node_html_tag_is(popped, GUMBO_TAG_TEMPLATE);
         popped = pop_current_node(parser));

#endif

    clear_active_formatting_elements(parser);
    pop_template_insertion_mode(parser);
    reset_insertion_mode_appropriately(parser);
    state->_reprocess_current_token = true;
    return false;
  } else {
    assert(0);
    return false;
  }
}

// http://www.whatwg.org/specs/web-apps/current-work/complete/tokenization.html#parsing-main-afterbody
static bool handle_after_body(GumboParser* parser, GumboToken* token) {
  if (token->type == GUMBO_TOKEN_WHITESPACE ||
      tag_is(token, kStartTag, GUMBO_TAG_HTML)) {
    return handle_in_body(parser, token);
  } else if (token->type == GUMBO_TOKEN_COMMENT) {
    GumboNode* html_node = parser->_output->root;
    assert(html_node != NULL);
    append_comment_node(parser, html_node, token);
    return true;
  } else if (token->type == GUMBO_TOKEN_DOCTYPE) {
    parser_add_parse_error(parser, token);
    ignore_token(parser);
    return false;
  } else if (tag_is(token, kEndTag, GUMBO_TAG_HTML)) {
    // TODO(jdtang): Handle fragment parsing algorithm case.
    set_insertion_mode(parser, GUMBO_INSERTION_MODE_AFTER_AFTER_BODY);
    GumboNode* html = parser->_parser_state->_open_elements.data[0];
    assert(node_html_tag_is(html, GUMBO_TAG_HTML));
    record_end_of_element(
        parser->_parser_state->_current_token, &html->v.element);
    return true;
  } else if (token->type == GUMBO_TOKEN_EOF) {
    return true;
  } else {
    parser_add_parse_error(parser, token);
    set_insertion_mode(parser, GUMBO_INSERTION_MODE_IN_BODY);
    parser->_parser_state->_reprocess_current_token = true;
    return false;
  }
}

// http://www.whatwg.org/specs/web-apps/current-work/complete/tokenization.html#parsing-main-inframeset
static bool handle_in_frameset(GumboParser* parser, GumboToken* token) {
  if (token->type == GUMBO_TOKEN_WHITESPACE) {
    insert_text_token(parser, token);
    return true;
  } else if (token->type == GUMBO_TOKEN_COMMENT) {
    append_comment_node(parser, get_current_node(parser), token);
    return true;
  } else if (token->type == GUMBO_TOKEN_DOCTYPE) {
    parser_add_parse_error(parser, token);
    ignore_token(parser);
    return false;
  } else if (tag_is(token, kStartTag, GUMBO_TAG_HTML)) {
    return handle_in_body(parser, token);
  } else if (tag_is(token, kStartTag, GUMBO_TAG_FRAMESET)) {
    insert_element_from_token(parser, token);
    return true;
  } else if (tag_is(token, kEndTag, GUMBO_TAG_FRAMESET)) {
    if (node_html_tag_is(get_current_node(parser), GUMBO_TAG_HTML)) {
      parser_add_parse_error(parser, token);
      ignore_token(parser);
      return false;
    }
    pop_current_node(parser);
    // TODO(jdtang): Add a condition to ignore this for the fragment parsing
    // algorithm.
    if (!node_html_tag_is(get_current_node(parser), GUMBO_TAG_FRAMESET)) {
      set_insertion_mode(parser, GUMBO_INSERTION_MODE_AFTER_FRAMESET);
    }
    return true;
  } else if (tag_is(token, kStartTag, GUMBO_TAG_FRAME)) {
    insert_element_from_token(parser, token);
    pop_current_node(parser);
    acknowledge_self_closing_tag(parser);
    return true;
  } else if (tag_is(token, kStartTag, GUMBO_TAG_NOFRAMES)) {
    return handle_in_head(parser, token);
  } else if (token->type == GUMBO_TOKEN_EOF) {
    if (!node_html_tag_is(get_current_node(parser), GUMBO_TAG_HTML)) {
      parser_add_parse_error(parser, token);
      return false;
    }
    return true;
  } else {
    parser_add_parse_error(parser, token);
    ignore_token(parser);
    return false;
  }
}

// http://www.whatwg.org/specs/web-apps/current-work/complete/tokenization.html#parsing-main-afterframeset
static bool handle_after_frameset(GumboParser* parser, GumboToken* token) {
  if (token->type == GUMBO_TOKEN_WHITESPACE) {
    insert_text_token(parser, token);
    return true;
  } else if (token->type == GUMBO_TOKEN_COMMENT) {
    append_comment_node(parser, get_current_node(parser), token);
    return true;
  } else if (token->type == GUMBO_TOKEN_DOCTYPE) {
    parser_add_parse_error(parser, token);
    ignore_token(parser);
    return false;
  } else if (tag_is(token, kStartTag, GUMBO_TAG_HTML)) {
    return handle_in_body(parser, token);
  } else if (tag_is(token, kEndTag, GUMBO_TAG_HTML)) {
    GumboNode* html = parser->_parser_state->_open_elements.data[0];
    assert(node_html_tag_is(html, GUMBO_TAG_HTML));
    record_end_of_element(
        parser->_parser_state->_current_token, &html->v.element);
    set_insertion_mode(parser, GUMBO_INSERTION_MODE_AFTER_AFTER_FRAMESET);
    return true;
  } else if (tag_is(token, kStartTag, GUMBO_TAG_NOFRAMES)) {
    return handle_in_head(parser, token);
  } else if (token->type == GUMBO_TOKEN_EOF) {
    return true;
  } else {
    parser_add_parse_error(parser, token);
    ignore_token(parser);
    return false;
  }
}

// http://www.whatwg.org/specs/web-apps/current-work/complete/tokenization.html#the-after-after-body-insertion-mode
static bool handle_after_after_body(GumboParser* parser, GumboToken* token) {
  if (token->type == GUMBO_TOKEN_COMMENT) {
    append_comment_node(parser, get_document_node(parser), token);
    return true;
  } else if (token->type == GUMBO_TOKEN_DOCTYPE ||
             token->type == GUMBO_TOKEN_WHITESPACE ||
             tag_is(token, kStartTag, GUMBO_TAG_HTML)) {
    return handle_in_body(parser, token);
  } else if (token->type == GUMBO_TOKEN_EOF) {
    return true;
  } else {
    parser_add_parse_error(parser, token);
    set_insertion_mode(parser, GUMBO_INSERTION_MODE_IN_BODY);
    parser->_parser_state->_reprocess_current_token = true;
    return false;
  }
}

// http://www.whatwg.org/specs/web-apps/current-work/complete/tokenization.html#the-after-after-frameset-insertion-mode
static bool handle_after_after_frameset(
    GumboParser* parser, GumboToken* token) {
  if (token->type == GUMBO_TOKEN_COMMENT) {
    append_comment_node(parser, get_document_node(parser), token);
    return true;
  } else if (token->type == GUMBO_TOKEN_DOCTYPE ||
             token->type == GUMBO_TOKEN_WHITESPACE ||
             tag_is(token, kStartTag, GUMBO_TAG_HTML)) {
    return handle_in_body(parser, token);
  } else if (token->type == GUMBO_TOKEN_EOF) {
    return true;
  } else if (tag_is(token, kStartTag, GUMBO_TAG_NOFRAMES)) {
    return handle_in_head(parser, token);
  } else {
    parser_add_parse_error(parser, token);
    ignore_token(parser);
    return false;
  }
}

// Function pointers for each insertion mode.  Keep in sync with
// insertion_mode.h.
typedef bool (*TokenHandler)(GumboParser* parser, GumboToken* token);
static const TokenHandler kTokenHandlers[] = {
  handle_initial,
  handle_before_html,
  handle_before_head,
  handle_in_head,
  handle_in_head_noscript,
  handle_after_head,
  handle_in_body,
  handle_text,
  handle_in_table,
  handle_in_table_text,
  handle_in_caption,
  handle_in_column_group,
  handle_in_table_body,
  handle_in_row,
  handle_in_cell,
  handle_in_select,
  handle_in_select_in_table,
  handle_in_template,
  handle_after_body,
  handle_in_frameset,
  handle_after_frameset,
  handle_after_after_body,
  handle_after_after_frameset
};

static bool handle_html_content(GumboParser* parser, GumboToken* token) {
  return kTokenHandlers[(unsigned int) parser->_parser_state->_insertion_mode](
      parser, token);
}

// http://www.whatwg.org/specs/web-apps/current-work/complete/tokenization.html#parsing-main-inforeign
static bool handle_in_foreign_content(GumboParser* parser, GumboToken* token) {
  switch (token->type) {
    case GUMBO_TOKEN_NULL:
      parser_add_parse_error(parser, token);
      token->v.character = kUtf8ReplacementChar;
      insert_text_token(parser, token);
      return false;
    case GUMBO_TOKEN_WHITESPACE:
      insert_text_token(parser, token);
      return true;
    case GUMBO_TOKEN_CDATA:
    case GUMBO_TOKEN_CHARACTER:
      insert_text_token(parser, token);
      set_frameset_not_ok(parser);
      return true;
    case GUMBO_TOKEN_COMMENT:
      append_comment_node(parser, get_current_node(parser), token);
      return true;
    case GUMBO_TOKEN_DOCTYPE:
      parser_add_parse_error(parser, token);
      ignore_token(parser);
      return false;
    default:
      // Fall through to the if-statements below.
      break;
  }
  // Order matters for these clauses.
  if (tag_in(token, kStartTag, (gumbo_tagset) { TAG(B), TAG(BIG),
          TAG(BLOCKQUOTE), TAG(BODY), TAG(BR),
          TAG(CENTER), TAG(CODE), TAG(DD), TAG(DIV),
          TAG(DL), TAG(DT), TAG(EM), TAG(EMBED),
          TAG(H1), TAG(H2), TAG(H3), TAG(H4),
          TAG(H5), TAG(H6), TAG(HEAD), TAG(HR),
          TAG(I), TAG(IMG), TAG(LI), TAG(LISTING),
          TAG(MENU), TAG(META), TAG(NOBR), TAG(OL),
          TAG(P), TAG(PRE), TAG(RUBY), TAG(S),
          TAG(SMALL), TAG(SPAN), TAG(STRONG),
          TAG(STRIKE), TAG(SUB), TAG(SUP),
          TAG(TABLE), TAG(TT), TAG(U), TAG(UL), TAG(VAR) }) ||
     (tag_is(token, kStartTag, GUMBO_TAG_FONT) && (
         token_has_attribute(token, "color") ||
         token_has_attribute(token, "face") ||
         token_has_attribute(token, "size")))) {
    parser_add_parse_error(parser, token);
    do {
      pop_current_node(parser);
    } while(!(is_mathml_integration_point(get_current_node(parser)) ||
              is_html_integration_point(get_current_node(parser)) ||
              get_current_node(parser)->v.element.tag_namespace ==
              GUMBO_NAMESPACE_HTML));
    parser->_parser_state->_reprocess_current_token = true;
    return false;
  } else if (token->type == GUMBO_TOKEN_START_TAG) {
    const GumboNamespaceEnum current_namespace =
        get_current_node(parser)->v.element.tag_namespace;
    if (current_namespace == GUMBO_NAMESPACE_MATHML) {
      adjust_mathml_attributes(parser, token);
    }
    if (current_namespace == GUMBO_NAMESPACE_SVG) {
      // Tag adjustment is left to the gumbo_normalize_svg_tagname helper
      // function.
      adjust_svg_attributes(parser, token);
    }
    adjust_foreign_attributes(parser, token);
    insert_foreign_element(parser, token, current_namespace);
    if (token->v.start_tag.is_self_closing) {
      pop_current_node(parser);
      acknowledge_self_closing_tag(parser);
    }
    return true;
  // </script> tags are handled like any other end tag, putting the script's
  // text into a text node child and closing the current node.
  } else {
    assert(token->type == GUMBO_TOKEN_END_TAG);
    GumboNode* node = get_current_node(parser);
    assert(node != NULL);
    GumboStringPiece token_tagname = token->original_text;
    GumboStringPiece node_tagname = node->v.element.original_tag;
    gumbo_tag_from_original_text(&token_tagname);
    gumbo_tag_from_original_text(&node_tagname);

    bool is_success = true;
    if (!gumbo_string_equals_ignore_case(&node_tagname, &token_tagname)) {
      parser_add_parse_error(parser, token);
      is_success = false;
    }
    int i = parser->_parser_state->_open_elements.length;
    for( --i; i > 0; ) {
      // Here we move up the stack until we find an HTML element (in which
      // case we do nothing) or we find the element that we're about to
      // close (in which case we pop everything we've seen until that
      // point.)
      gumbo_debug("Foreign %.*s node at %d.\n", node_tagname.length,
                  node_tagname.data, i);
      if (gumbo_string_equals_ignore_case(&node_tagname, &token_tagname)) {
        gumbo_debug("Matches.\n");
        while (pop_current_node(parser) != node) {
          // Pop all the nodes below the current one.  Node is guaranteed to
          // be an element on the stack of open elements (set below), so
          // this loop is guaranteed to terminate.
        }
        return is_success;
      }
      --i;
      node = parser->_parser_state->_open_elements.data[i];
      if (node->v.element.tag_namespace == GUMBO_NAMESPACE_HTML) {
        // Must break before gumbo_tag_from_original_text to avoid passing
        // parser-inserted nodes through.
        break;
      }
      node_tagname = node->v.element.original_tag;
      gumbo_tag_from_original_text(&node_tagname);
    }
    assert(node->v.element.tag_namespace == GUMBO_NAMESPACE_HTML);
    // We can't call handle_token directly because the current node is still in
    // the SVG namespace, so it would re-enter this and result in infinite
    // recursion.
    return handle_html_content(parser, token) && is_success;
  }
}


// http://www.whatwg.org/specs/web-apps/current-work/multipage/tree-construction.html#tree-construction
static bool handle_token(GumboParser* parser, GumboToken* token) {
  if (parser->_parser_state->_ignore_next_linefeed &&
      token->type == GUMBO_TOKEN_WHITESPACE && token->v.character == '\n') {
    parser->_parser_state->_ignore_next_linefeed = false;
    ignore_token(parser);
    return true;
  }
  // This needs to be reset both here and in the conditional above to catch both
  // the case where the next token is not whitespace (so we don't ignore
  // whitespace in the middle of <pre> tags) and where there are multiple
  // whitespace tokens (so we don't ignore the second one).
  parser->_parser_state->_ignore_next_linefeed = false;

  if (tag_is(token, kEndTag, GUMBO_TAG_BODY)) {
    parser->_parser_state->_closed_body_tag = true;
  }
  if (tag_is(token, kEndTag, GUMBO_TAG_HTML)) {
    parser->_parser_state->_closed_html_tag = true;
  }

  const GumboNode* current_node = get_current_node(parser);
  assert(!current_node ||
         current_node->type == GUMBO_NODE_ELEMENT ||
         current_node->type == GUMBO_NODE_TEMPLATE);
  if (current_node) {
    gumbo_debug("Current node: <%s>.\n",
                gumbo_normalized_tagname(current_node->v.element.tag));
  }
  if (!current_node ||
      current_node->v.element.tag_namespace == GUMBO_NAMESPACE_HTML ||
      (is_mathml_integration_point(current_node) &&
       (token->type == GUMBO_TOKEN_CHARACTER ||
        token->type == GUMBO_TOKEN_WHITESPACE ||
        token->type == GUMBO_TOKEN_NULL ||
        (token->type == GUMBO_TOKEN_START_TAG &&
         !tag_in(token, kStartTag, (gumbo_tagset) { TAG(MGLYPH), TAG(MALIGNMARK) })))) ||
      (current_node->v.element.tag_namespace == GUMBO_NAMESPACE_MATHML &&
       node_qualified_tag_is(current_node, GUMBO_NAMESPACE_MATHML, GUMBO_TAG_ANNOTATION_XML) &&
       tag_is(token, kStartTag, GUMBO_TAG_SVG)) ||
      (is_html_integration_point(current_node) && (
          token->type == GUMBO_TOKEN_START_TAG ||
          token->type == GUMBO_TOKEN_CHARACTER ||
          token->type == GUMBO_TOKEN_NULL ||
          token->type == GUMBO_TOKEN_WHITESPACE)) ||
      token->type == GUMBO_TOKEN_EOF) {
    return handle_html_content(parser, token);
  } else {
    return handle_in_foreign_content(parser, token);
  }
}

GumboOutput* gumbo_parse(const char* buffer) {
  return gumbo_parse_with_options(
      &kGumboDefaultOptions, buffer, strlen(buffer));
}

GumboOutput* gumbo_parse_with_options(
    const GumboOptions* options, const char* buffer, size_t length) {
  GumboParser parser;
  parser._options = options;
  parser_state_init(&parser);
  // Must come after parser_state_init, since creating the document node must
  // reference parser_state->_current_node.
  output_init(&parser);
  // And this must come after output_init, because initializing the tokenizer
  // reads the first character and that may cause a UTF-8 decode error
  // (inserting into output->errors) if that's invalid.
  gumbo_tokenizer_state_init(&parser, buffer, length);

  GumboParserState* state = parser._parser_state;
  gumbo_debug("Parsing %.*s.\n", length, buffer);

  // Sanity check so that infinite loops die with an assertion failure instead
  // of hanging the process before we ever get an error.
  int loop_count = 0;

  GumboToken token;
  bool has_error = false;

  do {
    if (state->_reprocess_current_token) {
      state->_reprocess_current_token = false;
    } else {
      GumboNode* current_node = get_current_node(&parser);
      gumbo_tokenizer_set_is_current_node_foreign(
          &parser, current_node &&
          current_node->v.element.tag_namespace != GUMBO_NAMESPACE_HTML);
      has_error = !gumbo_lex(&parser, &token) || has_error;
    }
    const char* token_type = "text";
    switch (token.type) {
      case GUMBO_TOKEN_DOCTYPE:
        token_type = "doctype";
        break;
      case GUMBO_TOKEN_START_TAG:
        token_type = gumbo_normalized_tagname(token.v.start_tag.tag);
        break;
      case GUMBO_TOKEN_END_TAG:
        token_type = gumbo_normalized_tagname(token.v.end_tag);
        break;
      case GUMBO_TOKEN_COMMENT:
        token_type = "comment";
        break;
      default:
        break;
    }
    gumbo_debug("Handling %s token @%d:%d in state %d.\n",
               (char*) token_type, token.position.line, token.position.column,
               state->_insertion_mode);

    state->_current_token = &token;
    state->_self_closing_flag_acknowledged =
        !(token.type == GUMBO_TOKEN_START_TAG &&
          token.v.start_tag.is_self_closing);

    has_error = !handle_token(&parser, &token) || has_error;

    // Check for memory leaks when ownership is transferred from start tag
    // tokens to nodes.
    assert(state->_reprocess_current_token ||
           token.type != GUMBO_TOKEN_START_TAG ||
           token.v.start_tag.attributes.data == NULL);

    if (!state->_self_closing_flag_acknowledged) {
      GumboError* error = parser_add_parse_error(&parser, &token);
      if (error) {
        error->type = GUMBO_ERR_UNACKNOWLEDGED_SELF_CLOSING_TAG;
      }
    }

    ++loop_count;
    assert(loop_count < 1000000000);

  } while ((token.type != GUMBO_TOKEN_EOF || state->_reprocess_current_token) &&
           !(options->stop_on_first_error && has_error));

  finish_parsing(&parser);
  // For API uniformity reasons, if the doctype still has nulls, convert them to
  // empty strings.
  GumboDocument* doc_type = &parser._output->document->v.document;
  if (doc_type->name == NULL) {
    doc_type->name = gumbo_copy_stringz(&parser, "");
  }
  if (doc_type->public_identifier == NULL) {
    doc_type->public_identifier = gumbo_copy_stringz(&parser, "");
  }
  if (doc_type->system_identifier == NULL) {
    doc_type->system_identifier = gumbo_copy_stringz(&parser, "");
  }

  parser_state_destroy(&parser);
  gumbo_tokenizer_state_destroy(&parser);
  return parser._output;
}

void gumbo_destroy_output(const GumboOptions* options, GumboOutput* output) {
  // Need a dummy GumboParser because the allocator comes along with the
  // options object.
  GumboParser parser;
  parser._parser_state = NULL;
  parser._options = options;
  GumboNode* current = output->document;
  while (current) {
    current = destroy_node(&parser, current);
  }
  for (int i = 0; i < output->errors.length; ++i) {
    gumbo_error_destroy(&parser, output->errors.data[i]);
  }
  gumbo_vector_destroy(&parser, &output->errors);
  gumbo_parser_deallocate(&parser, output);
}<|MERGE_RESOLUTION|>--- conflicted
+++ resolved
@@ -207,17 +207,12 @@
   REPLACEMENT_ENTRY("baseprofile", "baseProfile"),
   REPLACEMENT_ENTRY("calcmode", "calcMode"),
   REPLACEMENT_ENTRY("clippathunits", "clipPathUnits"),
-<<<<<<< HEAD
   // REPLACEMENT_ENTRY("contentscripttype", "contentScriptType"),
   // REPLACEMENT_ENTRY("contentstyletype", "contentStyleType"),
   REPLACEMENT_ENTRY("diffuseconstant", "diffuseConstant"),
   REPLACEMENT_ENTRY("edgemode", "edgeMode"),
   // REPLACEMENT_ENTRY("externalresourcesrequired", "externalResourcesRequired"),
   // REPLACEMENT_ENTRY("filterres", "filterRes"),
-=======
-  REPLACEMENT_ENTRY("diffuseconstant", "diffuseConstant"),
-  REPLACEMENT_ENTRY("edgemode", "edgeMode"),
->>>>>>> ea7337d8
   REPLACEMENT_ENTRY("filterunits", "filterUnits"),
   REPLACEMENT_ENTRY("glyphref", "glyphRef"),
   REPLACEMENT_ENTRY("gradienttransform", "gradientTransform"),
@@ -1482,41 +1477,23 @@
 // Pass GUMBO_TAG_LAST to not exclude any of them.
 static void generate_implied_end_tags(GumboParser* parser, GumboTag exception) {
   for (;
-       node_tag_in_set(get_current_node(parser), (gumbo_tagset) { TAG(DD), TAG(DT),
-             TAG(LI), TAG(OPTION), TAG(OPTGROUP), TAG(P), TAG(RP), TAG(RB), TAG(RT), /* TAG(RTC) */ }) &&
+       node_tag_in_set(get_current_node(parser), (gumbo_tagset) { TAG(DD),
+         TAG(DT), TAG(LI), TAG(OPTION), TAG(OPTGROUP), TAG(P), TAG(RP), TAG(RB),
+         TAG(RT), TAG(RTC)  }) &&
        !node_html_tag_is(get_current_node(parser), exception);
        pop_current_node(parser));
 }
 
-
-
-
-
-#if 0
-// I can not find this clause anywhere in the current W3C spec for html5 syntax
-
 // This is the "generate all implied end tags thoroughly" clause of the spec.
+// https://html.spec.whatwg.org/multipage/syntax.html#closing-elements-that-have-implied-end-tags
 static void generate_all_implied_end_tags_thoroughly(GumboParser* parser) {
   for (;
-<<<<<<< HEAD
        node_tag_in_set(get_current_node(parser), (gumbo_tagset) { TAG(CAPTION),
              TAG(COLGROUP), TAG(DD), TAG(DT), TAG(LI), TAG(OPTION), TAG(OPTGROUP),
-             TAG(P), TAG(RP), TAG(RT), TAG(TBODY), TAG(TD), TAG(TFOOT),
-             TAG(TH), TAG(HEAD), TAG(TR) });
-=======
-       node_qualname_in(get_current_node(parser), HTML_QN(DD), HTML_QN(DT),
-                   HTML_QN(LI), HTML_QN(OPTION), HTML_QN(OPTGROUP),
-                   HTML_QN(P), HTML_QN(RP), HTML_QN(RB), HTML_QN(RT),
-                   HTML_QN(RTC), QUAL_NAME_LAST) &&
-       !node_qualname_is(get_current_node(parser), exception);
->>>>>>> ea7337d8
+             TAG(P), TAG(RP), TAG(RT), TAG(RTC), TAG(TBODY), TAG(TD),
+             TAG(TFOOT), TAG(TH), TAG(HEAD), TAG(TR) });
        pop_current_node(parser));
 }
-#endif
-
-
-
-
 
 // This factors out the clauses relating to "act as if an end tag token with tag
 // name "table" had been seen.  Returns true if there's a table element in table
@@ -2243,9 +2220,7 @@
       ignore_token(parser);
       return false;
     }
-    // can not find the next line in the spec
-    // generate_all_implied_end_tags_thoroughly(parser);
-    generate_implied_end_tags(parser, GUMBO_TAG_LAST);
+    generate_all_implied_end_tags_thoroughly(parser);
     bool success = true;
     if (!node_html_tag_is(get_current_node(parser), GUMBO_TAG_TEMPLATE)) {
       parser_add_parse_error(parser, token);
@@ -2509,20 +2484,11 @@
     }
     bool success = true;
     for (int i = 0; i < state->_open_elements.length; ++i) {
-<<<<<<< HEAD
-      if (!node_tag_in_set(state->_open_elements.data[i], (gumbo_tagset) { TAG(DD),
-              TAG(DT), TAG(LI), TAG(OPTGROUP), TAG(OPTION), TAG(P), TAG(RB), TAG(RP),
-              TAG(RT), /* TAG(RTC),*/ TAG(TBODY), TAG(TD), TAG(TFOOT), TAG(TH), TAG(THEAD),
-              TAG(TR), TAG(BODY), TAG(HTML) })) {
-=======
-      if (!node_qualname_in(state->_open_elements.data[i], HTML_QN(DD),
-                       HTML_QN(DT), HTML_QN(LI), HTML_QN(OPTGROUP),
-                       HTML_QN(OPTION), HTML_QN(P), HTML_QN(RB), HTML_QN(RP),
-                       HTML_QN(RT), HTML_QN(RTC), HTML_QN(TBODY), HTML_QN(TD),
-                       HTML_QN(TFOOT), HTML_QN(TH), HTML_QN(THEAD),
-                       HTML_QN(TR), HTML_QN(BODY), HTML_QN(HTML),
-                       QUAL_NAME_LAST)) {
->>>>>>> ea7337d8
+      if (!node_tag_in_set(state->_open_elements.data[i], (gumbo_tagset) {
+            TAG(DD), TAG(DT), TAG(LI), TAG(OPTGROUP), TAG(OPTION), TAG(P),
+            TAG(RB), TAG(RP), TAG(RT), TAG(RTC), TAG(TBODY), TAG(TD),
+            TAG(TFOOT), TAG(TH), TAG(THEAD), TAG(TR),
+            TAG(BODY), TAG(HTML) })) {
         parser_add_parse_error(parser, token);
         success = false;
         break;
@@ -2537,22 +2503,11 @@
       record_end_of_element(state->_current_token, &body->v.element);
     }
     return success;
-<<<<<<< HEAD
   } else if (tag_in(token, kStartTag, (gumbo_tagset) { TAG(ADDRESS), TAG(ARTICLE),
           TAG(ASIDE), TAG(BLOCKQUOTE), TAG(CENTER), TAG(DETAILS), 
           TAG(DIR), TAG(DIV), TAG(DL), TAG(FIELDSET), TAG(FIGCAPTION),
           TAG(FIGURE), TAG(FOOTER), TAG(HEADER), TAG(HGROUP), TAG(MENU), TAG(MAIN),
           TAG(NAV), TAG(OL), TAG(P), TAG(SECTION), TAG(SUMMARY), TAG(UL) })) {
-=======
-  } else if (tag_in(token, kStartTag, GUMBO_TAG_ADDRESS, GUMBO_TAG_ARTICLE,
-                    GUMBO_TAG_ASIDE, GUMBO_TAG_BLOCKQUOTE, GUMBO_TAG_CENTER,
-                    GUMBO_TAG_DETAILS, GUMBO_TAG_DIR, GUMBO_TAG_DIV,
-                    GUMBO_TAG_DL, GUMBO_TAG_FIELDSET, GUMBO_TAG_FIGCAPTION,
-                    GUMBO_TAG_FIGURE, GUMBO_TAG_FOOTER, GUMBO_TAG_HEADER,
-                    GUMBO_TAG_HGROUP, GUMBO_TAG_MAIN, GUMBO_TAG_MENU,
-                    GUMBO_TAG_NAV, GUMBO_TAG_OL, GUMBO_TAG_P, GUMBO_TAG_SECTION,
-                    GUMBO_TAG_SUMMARY, GUMBO_TAG_UL, GUMBO_TAG_LAST)) {
->>>>>>> ea7337d8
     bool result = maybe_implicitly_close_p_tag(parser, token);
     insert_element_from_token(parser, token);
     return result;
@@ -2612,24 +2567,12 @@
     insert_element_from_token(parser, token);
     state->_frameset_ok = false;
     return true;
-<<<<<<< HEAD
  } else if (tag_in(token, kEndTag, (gumbo_tagset) { TAG(ADDRESS), TAG(ARTICLE),
          TAG(ASIDE), TAG(BLOCKQUOTE), TAG(BUTTON), TAG(CENTER), TAG(DETAILS), 
          TAG(DIR), TAG(DIV), TAG(DL), TAG(FIELDSET), TAG(FIGCAPTION), 
          TAG(FIGURE), TAG(FOOTER), TAG(HEADER), TAG(HGROUP), TAG(LISTING),
          TAG(MAIN), TAG(MENU), TAG(NAV), TAG(OL), TAG(PRE),
          TAG(SECTION), TAG(SUMMARY), TAG(UL) })) {
-=======
-  } else if (tag_in(token, kEndTag, GUMBO_TAG_ADDRESS, GUMBO_TAG_ARTICLE,
-                    GUMBO_TAG_ASIDE, GUMBO_TAG_BLOCKQUOTE, GUMBO_TAG_BUTTON,
-                    GUMBO_TAG_CENTER, GUMBO_TAG_DETAILS, GUMBO_TAG_DIR,
-                    GUMBO_TAG_DIV, GUMBO_TAG_DL, GUMBO_TAG_FIELDSET,
-                    GUMBO_TAG_FIGCAPTION, GUMBO_TAG_FIGURE, GUMBO_TAG_FOOTER,
-                    GUMBO_TAG_HEADER, GUMBO_TAG_HGROUP, GUMBO_TAG_LISTING,
-                    GUMBO_TAG_MAIN, GUMBO_TAG_MENU, GUMBO_TAG_NAV, GUMBO_TAG_OL,
-                    GUMBO_TAG_PRE, GUMBO_TAG_SECTION, GUMBO_TAG_SUMMARY,
-                    GUMBO_TAG_UL, GUMBO_TAG_LAST)) {
->>>>>>> ea7337d8
     GumboTag tag = token->v.end_tag;
     if (!has_an_element_in_scope(parser, tag)) {
       parser_add_parse_error(parser, token);
@@ -2974,40 +2917,17 @@
     reconstruct_active_formatting_elements(parser);
     insert_element_from_token(parser, token);
     return true;
-<<<<<<< HEAD
-  } else if (tag_in(token, kStartTag, (gumbo_tagset) { TAG(RB), TAG(RP) /*, TAG(RTC)*/ })) {
+  } else if (tag_in(token, kStartTag, (gumbo_tagset) {
+        TAG(RB), TAG(RP), TAG(RT), TAG(RTC) })) {
     bool success = true;
+    GumboTag exception = tag_in(token, kStartTag, (gumbo_tagset) {
+        TAG(RT), TAG(RP) }) ? GUMBO_TAG_RTC : GUMBO_TAG_LAST;
     if (has_an_element_in_scope(parser, GUMBO_TAG_RUBY)) {
-      generate_implied_end_tags(parser, GUMBO_TAG_LAST);
-    }
-    if (!node_html_tag_is(get_current_node(parser), GUMBO_TAG_RUBY)) {
-      parser_add_parse_error(parser, token);
-      success = false;
-    }
-    insert_element_from_token(parser, token);
-    return success;
-
-  } else if (tag_is(token, kStartTag, GUMBO_TAG_RT)) {
-    bool success = true;
-    if (has_an_element_in_scope(parser, GUMBO_TAG_RUBY)) {
-      generate_implied_end_tags(parser, GUMBO_TAG_LAST /* GUMBO_TAG_RTC */);
-    }
-    if (!node_html_tag_is(get_current_node(parser), GUMBO_TAG_RUBY))
-      /* && (!node_html_tag_is(get_current_node(parser), GUMBO_TAG_RTC)))*/ {
-=======
-  } else if (tag_in(token, kStartTag, GUMBO_TAG_RB, GUMBO_TAG_RP, GUMBO_TAG_RT,
-                    GUMBO_TAG_RTC, GUMBO_TAG_LAST)) {
-    bool success = true;
-    GumboQualName exception = QUAL_NAME(GUMBO_NAMESPACE_HTML, tag_in(
-        token, kStartTag, GUMBO_TAG_RT, GUMBO_TAG_RP, GUMBO_TAG_LAST)
-      ? GUMBO_TAG_RTC : GUMBO_TAG_LAST);
-    if (has_an_element_in_scope(parser, HTML_QN(RUBY))) {
-      generate_implied_end_tags(
-          parser, QUAL_NAME(GUMBO_NAMESPACE_HTML, exception));
-    }
-    if (!node_qualname_in(get_current_node(parser),
-          HTML_QN(RUBY), exception, QUAL_NAME_LAST)) {
->>>>>>> ea7337d8
+      generate_implied_end_tags(parser, exception);
+    }
+    if (!node_html_tag_is(get_current_node(parser), GUMBO_TAG_RUBY) &&
+        !(exception == GUMBO_TAG_LAST ||
+          node_html_tag_is(get_current_node(parser), GUMBO_TAG_RTC))) {
       parser_add_parse_error(parser, token);
       success = false;
     }
@@ -3652,18 +3572,6 @@
     }
     parser_add_parse_error(parser, token);
     while(!node_html_tag_is(pop_current_node(parser), GUMBO_TAG_TEMPLATE));
-
-#if 0
-
-    // I can not see anywhere in the spec where you do not pop off foreign namespace elements
-
-    for (GumboNode* popped = pop_current_node(parser);
-         popped->v.element.tag_namespace != GUMBO_NAMESPACE_HTML ||
-           !node_html_tag_is(popped, GUMBO_TAG_TEMPLATE);
-         popped = pop_current_node(parser));
-
-#endif
-
     clear_active_formatting_elements(parser);
     pop_template_insertion_mode(parser);
     reset_insertion_mode_appropriately(parser);
