--- conflicted
+++ resolved
@@ -91,14 +91,8 @@
   return -1;
 }
 
-<<<<<<< HEAD
-void gumbo_vector_insert_at(
-    struct GumboInternalParser* parser, void* element, unsigned int index,
-    GumboVector* vector) {
-=======
 void gumbo_vector_insert_at(struct GumboInternalParser* parser, void* element,
-    int index, GumboVector* vector) {
->>>>>>> 165d3dcd
+    unsigned int index, GumboVector* vector) {
   assert(index >= 0);
   assert(index <= vector->length);
   enlarge_vector_if_full(parser, vector);
@@ -117,8 +111,8 @@
   gumbo_vector_remove_at(parser, index, vector);
 }
 
-void* gumbo_vector_remove_at(
-    struct GumboInternalParser* parser, unsigned int index, GumboVector* vector) {
+void* gumbo_vector_remove_at(struct GumboInternalParser* parser,
+    unsigned int index, GumboVector* vector) {
   assert(index >= 0);
   assert(index < vector->length);
   void* result = vector->data[index];
