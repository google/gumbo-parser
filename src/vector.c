--- conflicted
+++ resolved
@@ -81,13 +81,8 @@
   return vector->data[--vector->length];
 }
 
-<<<<<<< HEAD
 int gumbo_vector_index_of(GumboVector* vector, const void* element) {
-  for (int i = 0; i < vector->length; ++i) {
-=======
-int gumbo_vector_index_of(GumboVector* vector, void* element) {
   for (unsigned int i = 0; i < vector->length; ++i) {
->>>>>>> 505044cd
     if (vector->data[i] == element) {
       return i;
     }
